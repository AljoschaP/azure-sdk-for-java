# coding=utf-8
# --------------------------------------------------------------------------
# Copyright (c) Microsoft Corporation. All rights reserved.
# Licensed under the MIT License. See License.txt in the project root for
# license information.
#
# Code generated by Microsoft (R) AutoRest Code Generator.
# Changes may cause incorrect behavior and will be lost if the code is
# regenerated.
# --------------------------------------------------------------------------

from msrest.serialization import Model


class CheckNameAvailabilityResult(Model):
    """
    The CheckNameAvailability operation response.

    :param bool name_available: Gets a boolean value that indicates whether
     the name is available for you to use. If true, the name is available. If
     false, the name has already been taken or invalid and cannot be used.
    :param str reason: Gets the reason that a storage account name could not
     be used. The Reason element is only returned if NameAvailable is false.
     Possible values for this property include: 'AccountNameInvalid',
     'AlreadyExists'.
    :param str message: Gets an error message explaining the Reason value in
     more detail.
    """

    _required = []

    _attribute_map = {
        'name_available': {'key': 'nameAvailable', 'type': 'bool'},
        'reason': {'key': 'reason', 'type': 'Reason'},
        'message': {'key': 'message', 'type': 'str'},
    }

    def __init__(self, *args, **kwargs):
<<<<<<< HEAD
        """CheckNameAvailabilityResult

        :param bool name_available: Gets a boolean value that indicates
        whether the name is available for you to use. If true, the name is
        available. If false, the name has already been taken or invalid and
        cannot be used.
        :param str reason: Gets the reason that a storage account name could
        not be used. The Reason element is only returned if NameAvailable is
        false. Possible values include: 'AccountNameInvalid', 'AlreadyExists'
        :param str message: Gets an error message explaining the Reason value
        in more detail.
        """
=======
>>>>>>> 9fc270dd
        self.name_available = None
        self.reason = None
        self.message = None

        super(CheckNameAvailabilityResult, self).__init__(*args, **kwargs)<|MERGE_RESOLUTION|>--- conflicted
+++ resolved
@@ -21,8 +21,7 @@
      false, the name has already been taken or invalid and cannot be used.
     :param str reason: Gets the reason that a storage account name could not
      be used. The Reason element is only returned if NameAvailable is false.
-     Possible values for this property include: 'AccountNameInvalid',
-     'AlreadyExists'.
+     Possible values include: 'AccountNameInvalid', 'AlreadyExists'
     :param str message: Gets an error message explaining the Reason value in
      more detail.
     """
@@ -36,21 +35,6 @@
     }
 
     def __init__(self, *args, **kwargs):
-<<<<<<< HEAD
-        """CheckNameAvailabilityResult
-
-        :param bool name_available: Gets a boolean value that indicates
-        whether the name is available for you to use. If true, the name is
-        available. If false, the name has already been taken or invalid and
-        cannot be used.
-        :param str reason: Gets the reason that a storage account name could
-        not be used. The Reason element is only returned if NameAvailable is
-        false. Possible values include: 'AccountNameInvalid', 'AlreadyExists'
-        :param str message: Gets an error message explaining the Reason value
-        in more detail.
-        """
-=======
->>>>>>> 9fc270dd
         self.name_available = None
         self.reason = None
         self.message = None
