--- conflicted
+++ resolved
@@ -18,14 +18,8 @@
     }
   ],
   "dependencies": {
-<<<<<<< HEAD
     "ms-rest": "file:../../../../ClientRuntimes/NodeJS/ms-rest",
     "ms-rest-azure": "file:../../../../ClientRuntimes/NodeJS/ms-rest-azure",
-    "adal-node": "0.1.13",
-=======
-    "ms-rest": "file:../../../../ClientRuntimes/NodeJS/ClientRuntime",
-    "ms-rest-azure": "file:../../../../ClientRuntimes/NodeJS/ClientRuntime.Azure",
->>>>>>> 2ffe1109
     "jshint": "2.8.0",
     "xunit-file": "0.0.5",
     "mocha": "2.2.5",
