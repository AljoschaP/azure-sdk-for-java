/**
 * Copyright (c) Microsoft Corporation. All rights reserved.
 * Licensed under the MIT License. See License.txt in the project root for
 * license information.
 * 
 * Code generated by Microsoft (R) AutoRest Code Generator 0.11.0.0
 * Changes may cause incorrect behavior and will be lost if the code is
 * regenerated.
 */

package fixtures.url;

import com.microsoft.rest.ServiceCallback;
import com.microsoft.rest.ServiceException;
import retrofit.Call;
import com.squareup.okhttp.ResponseBody;
import retrofit.http.GET;
import retrofit.http.Path;
import retrofit.http.Query;

/**
 * An instance of this class provides access to all the operations defined
 * in PathItems.
 */
public interface PathItems {
    /**
     * The interface defining all the services for PathItems to be
     * used by Retrofit to perform actually REST calls.
     */
    interface PathItemsService {
        @GET("/pathitem/nullable/globalStringPath/{globalStringPath}/pathItemStringPath/{pathItemStringPath}/localStringPath/{localStringPath}/globalStringQuery/pathItemStringQuery/localStringQuery")
        Call<ResponseBody> getAllWithValues(@Path("localStringPath") String localStringPath, @Path("pathItemStringPath") String pathItemStringPath, @Path("globalStringPath") String globalStringPath, @Query("localStringQuery") String localStringQuery, @Query("pathItemStringQuery") String pathItemStringQuery, @Query("globalStringQuery") String globalStringQuery);

        @GET("/pathitem/nullable/globalStringPath/{globalStringPath}/pathItemStringPath/{pathItemStringPath}/localStringPath/{localStringPath}/null/pathItemStringQuery/localStringQuery")
        Call<ResponseBody> getGlobalQueryNull(@Path("localStringPath") String localStringPath, @Path("pathItemStringPath") String pathItemStringPath, @Path("globalStringPath") String globalStringPath, @Query("localStringQuery") String localStringQuery, @Query("pathItemStringQuery") String pathItemStringQuery, @Query("globalStringQuery") String globalStringQuery);

        @GET("/pathitem/nullable/globalStringPath/{globalStringPath}/pathItemStringPath/{pathItemStringPath}/localStringPath/{localStringPath}/null/pathItemStringQuery/null")
        Call<ResponseBody> getGlobalAndLocalQueryNull(@Path("localStringPath") String localStringPath, @Path("pathItemStringPath") String pathItemStringPath, @Path("globalStringPath") String globalStringPath, @Query("localStringQuery") String localStringQuery, @Query("pathItemStringQuery") String pathItemStringQuery, @Query("globalStringQuery") String globalStringQuery);

        @GET("/pathitem/nullable/globalStringPath/{globalStringPath}/pathItemStringPath/{pathItemStringPath}/localStringPath/{localStringPath}/globalStringQuery/null/null")
        Call<ResponseBody> getLocalPathItemQueryNull(@Path("localStringPath") String localStringPath, @Path("pathItemStringPath") String pathItemStringPath, @Path("globalStringPath") String globalStringPath, @Query("localStringQuery") String localStringQuery, @Query("pathItemStringQuery") String pathItemStringQuery, @Query("globalStringQuery") String globalStringQuery);

    }
    /**
<<<<<<< HEAD
=======
     * send globalStringPath='globalStringPath', pathItemStringPath='pathItemStringPath', localStringPath='localStringPath', globalStringQuery='globalStringQuery', pathItemStringQuery='pathItemStringQuery', localStringQuery='localStringQuery'
>>>>>>> 1ba0e1bb
     *
     * @param localStringPath should contain value 'localStringPath'
     * @param pathItemStringPath A string value 'pathItemStringPath' that appears in the path
     * @param localStringQuery should contain value 'localStringQuery'
     * @param pathItemStringQuery A string value 'pathItemStringQuery' that appears as a query parameter
     * @throws ServiceException the exception wrapped in ServiceException if failed.
     */
    void getAllWithValues(String localStringPath, String pathItemStringPath, String localStringQuery, String pathItemStringQuery) throws ServiceException;

    /**
<<<<<<< HEAD
=======
     * send globalStringPath='globalStringPath', pathItemStringPath='pathItemStringPath', localStringPath='localStringPath', globalStringQuery='globalStringQuery', pathItemStringQuery='pathItemStringQuery', localStringQuery='localStringQuery'
>>>>>>> 1ba0e1bb
     *
     * @param localStringPath should contain value 'localStringPath'
     * @param pathItemStringPath A string value 'pathItemStringPath' that appears in the path
     * @param localStringQuery should contain value 'localStringQuery'
     * @param pathItemStringQuery A string value 'pathItemStringQuery' that appears as a query parameter
     * @param serviceCallback the async ServiceCallback to handle successful and failed responses.
     * @return the {@link Call} object
     */
    Call<ResponseBody> getAllWithValuesAsync(String localStringPath, String pathItemStringPath, String localStringQuery, String pathItemStringQuery, final ServiceCallback<Void> serviceCallback);

    /**
<<<<<<< HEAD
=======
     * send globalStringPath='globalStringPath', pathItemStringPath='pathItemStringPath', localStringPath='localStringPath', globalStringQuery=null, pathItemStringQuery='pathItemStringQuery', localStringQuery='localStringQuery'
>>>>>>> 1ba0e1bb
     *
     * @param localStringPath should contain value 'localStringPath'
     * @param pathItemStringPath A string value 'pathItemStringPath' that appears in the path
     * @param localStringQuery should contain value 'localStringQuery'
     * @param pathItemStringQuery A string value 'pathItemStringQuery' that appears as a query parameter
     * @throws ServiceException the exception wrapped in ServiceException if failed.
     */
    void getGlobalQueryNull(String localStringPath, String pathItemStringPath, String localStringQuery, String pathItemStringQuery) throws ServiceException;

    /**
<<<<<<< HEAD
=======
     * send globalStringPath='globalStringPath', pathItemStringPath='pathItemStringPath', localStringPath='localStringPath', globalStringQuery=null, pathItemStringQuery='pathItemStringQuery', localStringQuery='localStringQuery'
>>>>>>> 1ba0e1bb
     *
     * @param localStringPath should contain value 'localStringPath'
     * @param pathItemStringPath A string value 'pathItemStringPath' that appears in the path
     * @param localStringQuery should contain value 'localStringQuery'
     * @param pathItemStringQuery A string value 'pathItemStringQuery' that appears as a query parameter
     * @param serviceCallback the async ServiceCallback to handle successful and failed responses.
     * @return the {@link Call} object
     */
    Call<ResponseBody> getGlobalQueryNullAsync(String localStringPath, String pathItemStringPath, String localStringQuery, String pathItemStringQuery, final ServiceCallback<Void> serviceCallback);

    /**
<<<<<<< HEAD
=======
     * send globalStringPath=globalStringPath, pathItemStringPath='pathItemStringPath', localStringPath='localStringPath', globalStringQuery=null, pathItemStringQuery='pathItemStringQuery', localStringQuery=null
>>>>>>> 1ba0e1bb
     *
     * @param localStringPath should contain value 'localStringPath'
     * @param pathItemStringPath A string value 'pathItemStringPath' that appears in the path
     * @param localStringQuery should contain null value
     * @param pathItemStringQuery A string value 'pathItemStringQuery' that appears as a query parameter
     * @throws ServiceException the exception wrapped in ServiceException if failed.
     */
    void getGlobalAndLocalQueryNull(String localStringPath, String pathItemStringPath, String localStringQuery, String pathItemStringQuery) throws ServiceException;

    /**
<<<<<<< HEAD
=======
     * send globalStringPath=globalStringPath, pathItemStringPath='pathItemStringPath', localStringPath='localStringPath', globalStringQuery=null, pathItemStringQuery='pathItemStringQuery', localStringQuery=null
>>>>>>> 1ba0e1bb
     *
     * @param localStringPath should contain value 'localStringPath'
     * @param pathItemStringPath A string value 'pathItemStringPath' that appears in the path
     * @param localStringQuery should contain null value
     * @param pathItemStringQuery A string value 'pathItemStringQuery' that appears as a query parameter
     * @param serviceCallback the async ServiceCallback to handle successful and failed responses.
     * @return the {@link Call} object
     */
    Call<ResponseBody> getGlobalAndLocalQueryNullAsync(String localStringPath, String pathItemStringPath, String localStringQuery, String pathItemStringQuery, final ServiceCallback<Void> serviceCallback);

    /**
<<<<<<< HEAD
=======
     * send globalStringPath='globalStringPath', pathItemStringPath='pathItemStringPath', localStringPath='localStringPath', globalStringQuery='globalStringQuery', pathItemStringQuery=null, localStringQuery=null
>>>>>>> 1ba0e1bb
     *
     * @param localStringPath should contain value 'localStringPath'
     * @param pathItemStringPath A string value 'pathItemStringPath' that appears in the path
     * @param localStringQuery should contain value null
     * @param pathItemStringQuery should contain value null
     * @throws ServiceException the exception wrapped in ServiceException if failed.
     */
    void getLocalPathItemQueryNull(String localStringPath, String pathItemStringPath, String localStringQuery, String pathItemStringQuery) throws ServiceException;

    /**
<<<<<<< HEAD
=======
     * send globalStringPath='globalStringPath', pathItemStringPath='pathItemStringPath', localStringPath='localStringPath', globalStringQuery='globalStringQuery', pathItemStringQuery=null, localStringQuery=null
>>>>>>> 1ba0e1bb
     *
     * @param localStringPath should contain value 'localStringPath'
     * @param pathItemStringPath A string value 'pathItemStringPath' that appears in the path
     * @param localStringQuery should contain value null
     * @param pathItemStringQuery should contain value null
     * @param serviceCallback the async ServiceCallback to handle successful and failed responses.
     * @return the {@link Call} object
     */
    Call<ResponseBody> getLocalPathItemQueryNullAsync(String localStringPath, String pathItemStringPath, String localStringQuery, String pathItemStringQuery, final ServiceCallback<Void> serviceCallback);

}<|MERGE_RESOLUTION|>--- conflicted
+++ resolved
@@ -42,10 +42,7 @@
 
     }
     /**
-<<<<<<< HEAD
-=======
      * send globalStringPath='globalStringPath', pathItemStringPath='pathItemStringPath', localStringPath='localStringPath', globalStringQuery='globalStringQuery', pathItemStringQuery='pathItemStringQuery', localStringQuery='localStringQuery'
->>>>>>> 1ba0e1bb
      *
      * @param localStringPath should contain value 'localStringPath'
      * @param pathItemStringPath A string value 'pathItemStringPath' that appears in the path
@@ -56,10 +53,7 @@
     void getAllWithValues(String localStringPath, String pathItemStringPath, String localStringQuery, String pathItemStringQuery) throws ServiceException;
 
     /**
-<<<<<<< HEAD
-=======
      * send globalStringPath='globalStringPath', pathItemStringPath='pathItemStringPath', localStringPath='localStringPath', globalStringQuery='globalStringQuery', pathItemStringQuery='pathItemStringQuery', localStringQuery='localStringQuery'
->>>>>>> 1ba0e1bb
      *
      * @param localStringPath should contain value 'localStringPath'
      * @param pathItemStringPath A string value 'pathItemStringPath' that appears in the path
@@ -71,10 +65,7 @@
     Call<ResponseBody> getAllWithValuesAsync(String localStringPath, String pathItemStringPath, String localStringQuery, String pathItemStringQuery, final ServiceCallback<Void> serviceCallback);
 
     /**
-<<<<<<< HEAD
-=======
      * send globalStringPath='globalStringPath', pathItemStringPath='pathItemStringPath', localStringPath='localStringPath', globalStringQuery=null, pathItemStringQuery='pathItemStringQuery', localStringQuery='localStringQuery'
->>>>>>> 1ba0e1bb
      *
      * @param localStringPath should contain value 'localStringPath'
      * @param pathItemStringPath A string value 'pathItemStringPath' that appears in the path
@@ -85,10 +76,7 @@
     void getGlobalQueryNull(String localStringPath, String pathItemStringPath, String localStringQuery, String pathItemStringQuery) throws ServiceException;
 
     /**
-<<<<<<< HEAD
-=======
      * send globalStringPath='globalStringPath', pathItemStringPath='pathItemStringPath', localStringPath='localStringPath', globalStringQuery=null, pathItemStringQuery='pathItemStringQuery', localStringQuery='localStringQuery'
->>>>>>> 1ba0e1bb
      *
      * @param localStringPath should contain value 'localStringPath'
      * @param pathItemStringPath A string value 'pathItemStringPath' that appears in the path
@@ -100,10 +88,7 @@
     Call<ResponseBody> getGlobalQueryNullAsync(String localStringPath, String pathItemStringPath, String localStringQuery, String pathItemStringQuery, final ServiceCallback<Void> serviceCallback);
 
     /**
-<<<<<<< HEAD
-=======
      * send globalStringPath=globalStringPath, pathItemStringPath='pathItemStringPath', localStringPath='localStringPath', globalStringQuery=null, pathItemStringQuery='pathItemStringQuery', localStringQuery=null
->>>>>>> 1ba0e1bb
      *
      * @param localStringPath should contain value 'localStringPath'
      * @param pathItemStringPath A string value 'pathItemStringPath' that appears in the path
@@ -114,10 +99,7 @@
     void getGlobalAndLocalQueryNull(String localStringPath, String pathItemStringPath, String localStringQuery, String pathItemStringQuery) throws ServiceException;
 
     /**
-<<<<<<< HEAD
-=======
      * send globalStringPath=globalStringPath, pathItemStringPath='pathItemStringPath', localStringPath='localStringPath', globalStringQuery=null, pathItemStringQuery='pathItemStringQuery', localStringQuery=null
->>>>>>> 1ba0e1bb
      *
      * @param localStringPath should contain value 'localStringPath'
      * @param pathItemStringPath A string value 'pathItemStringPath' that appears in the path
@@ -129,10 +111,7 @@
     Call<ResponseBody> getGlobalAndLocalQueryNullAsync(String localStringPath, String pathItemStringPath, String localStringQuery, String pathItemStringQuery, final ServiceCallback<Void> serviceCallback);
 
     /**
-<<<<<<< HEAD
-=======
      * send globalStringPath='globalStringPath', pathItemStringPath='pathItemStringPath', localStringPath='localStringPath', globalStringQuery='globalStringQuery', pathItemStringQuery=null, localStringQuery=null
->>>>>>> 1ba0e1bb
      *
      * @param localStringPath should contain value 'localStringPath'
      * @param pathItemStringPath A string value 'pathItemStringPath' that appears in the path
@@ -143,10 +122,7 @@
     void getLocalPathItemQueryNull(String localStringPath, String pathItemStringPath, String localStringQuery, String pathItemStringQuery) throws ServiceException;
 
     /**
-<<<<<<< HEAD
-=======
      * send globalStringPath='globalStringPath', pathItemStringPath='pathItemStringPath', localStringPath='localStringPath', globalStringQuery='globalStringQuery', pathItemStringQuery=null, localStringQuery=null
->>>>>>> 1ba0e1bb
      *
      * @param localStringPath should contain value 'localStringPath'
      * @param pathItemStringPath A string value 'pathItemStringPath' that appears in the path
