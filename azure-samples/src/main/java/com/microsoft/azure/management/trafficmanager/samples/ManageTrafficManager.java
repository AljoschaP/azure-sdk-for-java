/**
<<<<<<< HEAD
 *
 * Copyright (c) Microsoft Corporation. All rights reserved.
 * Licensed under the MIT License. See License.txt in the project root for license information.
 *
 */
=======
 * Copyright (c) Microsoft Corporation. All rights reserved.
 * Licensed under the MIT License. See License.txt in the project root for
 * license information.
 */

package com.microsoft.azure.management.trafficmanager.samples;
>>>>>>> 2f6be21a

package com.microsoft.azure.management.trafficmanager.samples;

import com.microsoft.azure.management.Azure;
import com.microsoft.azure.management.appservice.AppServiceDomain;
import com.microsoft.azure.management.appservice.AppServicePlan;
import com.microsoft.azure.management.appservice.AppServicePricingTier;
import com.microsoft.azure.management.appservice.WebApp;
import com.microsoft.azure.management.resources.fluentcore.arm.CountryISOCode;
import com.microsoft.azure.management.resources.fluentcore.arm.CountryPhoneCode;
import com.microsoft.azure.management.resources.fluentcore.arm.Region;
import com.microsoft.azure.management.resources.fluentcore.model.Creatable;
import com.microsoft.azure.management.resources.fluentcore.utils.SdkContext;
import com.microsoft.azure.management.samples.Utils;
import com.microsoft.azure.management.trafficmanager.TrafficManagerProfile;
import com.microsoft.rest.LogLevel;

import java.io.File;
import java.util.ArrayList;
import java.util.List;

/**
 * Azure traffic manager sample for managing profiles.
 *  - Create a domain
 *  - Create a self-signed certificate for the domain
 *  - Create 5 app service plans in 5 different regions
 *  - Create 5 web apps under the each plan, bound to the domain and the certificate
 *  - Create a traffic manager in front of the web apps
 *  - Disable an endpoint
 *  - Delete an endpoint
 *  - Enable an endpoint
 *  - Change/configure traffic manager routing method
 *  - Disable traffic manager profile
 *  - Enable traffic manager profile
 */
public final class ManageTrafficManager {


    /**
     * Main function which runs the actual sample.
     * @param azure instance of the azure client
     * @return true if sample runs successfully
     */
    public static boolean runSample(Azure azure) {
        final String rgName                     = SdkContext.randomResourceName("rgNEMV_", 24);
        final String domainName                 = SdkContext.randomResourceName("jsdkdemo-", 20) + ".com";
        final String certPassword               = "StrongPass!12";
        final String appServicePlanNamePrefix   = SdkContext.randomResourceName("jplan1_", 15);
        final String webAppNamePrefix           = SdkContext.randomResourceName("webapp1-", 20);
        final String tmName                     = SdkContext.randomResourceName("jsdktm-", 20);
        final List<Region> regions              = new ArrayList<>();
        // The regions in which web app needs to be created
        //
        regions.add(Region.US_WEST2);
        regions.add(Region.US_EAST2);
        regions.add(Region.ASIA_EAST);
        regions.add(Region.INDIA_WEST);
        regions.add(Region.US_CENTRAL);

        try {
            azure.resourceGroups().define(rgName)
                    .withRegion(Region.US_WEST)
                    .create();

            //============================================================
            // Purchase a domain (will be canceled for a full refund)

            System.out.println("Purchasing a domain " + domainName + "...");
            AppServiceDomain domain = azure.appServices().domains().define(domainName)
                    .withExistingResourceGroup(rgName)
                    .defineRegistrantContact()
                        .withFirstName("Jon")
                        .withLastName("Doe")
                        .withEmail("jondoe@contoso.com")
                        .withAddressLine1("123 4th Ave")
                        .withCity("Redmond")
                        .withStateOrProvince("WA")
                        .withCountry(CountryISOCode.UNITED_STATES)
                        .withPostalCode("98052")
                        .withPhoneCountryCode(CountryPhoneCode.UNITED_STATES)
                        .withPhoneNumber("4258828080")
                        .attach()
                    .withDomainPrivacyEnabled(true)
                    .withAutoRenewEnabled(false)
                    .create();
            System.out.println("Purchased domain " + domain.name());
            Utils.print(domain);

            //============================================================
            // Create a self-singed SSL certificate

            String pfxPath = ManageTrafficManager.class.getResource("/").getPath() + webAppNamePrefix + "." + domainName + ".pfx";
            String cerPath = ManageTrafficManager.class.getResource("/").getPath() + webAppNamePrefix + "." + domainName + ".cer";

            System.out.println("Creating a self-signed certificate " + pfxPath + "...");

            Utils.createCertificate(cerPath, pfxPath, domainName, certPassword, "*." + domainName);

            //============================================================
            // Creates app service in 5 different region

            List<AppServicePlan> appServicePlans = new ArrayList<>();
            int id = 0;
            for (Region region : regions) {
                String planName = appServicePlanNamePrefix + id;
                System.out.println("Creating an app service plan " + planName + " in region " + region + "...");
                AppServicePlan appServicePlan = azure.appServices().appServicePlans().define(planName)
                        .withRegion(region)
                        .withExistingResourceGroup(rgName)
                        .withPricingTier(AppServicePricingTier.BASIC_B1)
                        .create();
                System.out.println("Created app service plan " + planName);
                Utils.print(appServicePlan);
                appServicePlans.add(appServicePlan);
                id++;
            }

            //============================================================
            // Creates websites using previously created plan
            List<WebApp> webApps = new ArrayList<>();
            id = 0;
            for (AppServicePlan appServicePlan : appServicePlans) {
                String webAppName = webAppNamePrefix + id;
                System.out.println("Creating a web app " + webAppName + " using the plan " + appServicePlan.name() + "...");
                WebApp webApp = azure.webApps().define(webAppName)
                        .withExistingResourceGroup(rgName)
                        .withExistingAppServicePlan(appServicePlan)
                        .withManagedHostnameBindings(domain, webAppName)
                        .defineSslBinding()
                            .forHostname(webAppName + "." + domain.name())
                            .withPfxCertificateToUpload(new File(pfxPath), certPassword)
                            .withSniBasedSsl()
                            .attach()
                        .defineSourceControl()
                            .withPublicGitRepository("https://github.com/jianghaolu/azure-site-test")
                            .withBranch("master")
                            .attach()
                        .create();
                System.out.println("Created web app " + webAppName);
                Utils.print(webApp);
                webApps.add(webApp);
                id++;
            }

            //============================================================
            // Creates a traffic manager profile

            System.out.println("Creating a traffic manager profile " + tmName + " for the web apps...");
            TrafficManagerProfile.DefinitionStages.WithEndpoint tmDefinition = azure.trafficManagerProfiles()
                    .define(tmName)
                        .withExistingResourceGroup(rgName)
                        .withLeafDomainLabel(tmName)
                        .withPriorityBasedRouting();
            Creatable<TrafficManagerProfile> tmCreatable = null;
            int priority = 1;
            for (WebApp webApp : webApps) {
                tmCreatable = tmDefinition.defineAzureTargetEndpoint("endpoint-" + priority)
                        .toResourceId(webApp.id())
                        .withRoutingPriority(priority)
                        .attach();
                priority++;
            }
            TrafficManagerProfile trafficManagerProfile = tmCreatable.create();
            System.out.println("Created traffic manager " + trafficManagerProfile.name());
            Utils.print(trafficManagerProfile);

            //============================================================
            // Disables one endpoint and removes another endpoint

            System.out.println("Disabling and removing endpoint...");
            trafficManagerProfile = trafficManagerProfile.update()
                    .updateAzureTargetEndpoint("endpoint-1")
                        .withTrafficDisabled()
                        .parent()
                    .withoutEndpoint("endpoint-2")
                    .apply();
            System.out.println("Endpoints updated");

            //============================================================
            // Enables an endpoint

            System.out.println("Enabling endpoint...");
            trafficManagerProfile = trafficManagerProfile.update()
                    .updateAzureTargetEndpoint("endpoint-1")
                        .withTrafficEnabled()
                        .parent()
                    .apply();
            System.out.println("Endpoint updated");
            Utils.print(trafficManagerProfile);

            //============================================================
            // Change/configure traffic manager routing method

            System.out.println("Changing traffic manager profile routing method...");
            trafficManagerProfile = trafficManagerProfile.update()
                    .withPerformanceBasedRouting()
                    .apply();
            System.out.println("Changed traffic manager profile routing method");

            //============================================================
            // Disables the traffic manager profile

            System.out.println("Disabling traffic manager profile...");
            trafficManagerProfile.update()
                    .withProfileStatusDisabled()
                    .apply();
            System.out.println("Traffic manager profile disabled");

            //============================================================
            // Enables the traffic manager profile

            System.out.println("Enabling traffic manager profile...");
            trafficManagerProfile.update()
                    .withProfileStatusDisabled()
                    .apply();
            System.out.println("Traffic manager profile enabled");

            //============================================================
            // Deletes the traffic manager profile

            System.out.println("Deleting the traffic manger profile...");
            azure.trafficManagerProfiles().deleteById(trafficManagerProfile.id());
            System.out.println("Traffic manager profile deleted");
            return true;
        } catch (Exception e) {
            System.err.println(e.getMessage());
            e.printStackTrace();
        } finally {
            try {
                System.out.println("Deleting Resource Group: " + rgName);
                azure.resourceGroups().beginDeleteByName(rgName);
                System.out.println("Deleted Resource Group: " + rgName);
            } catch (NullPointerException npe) {
                System.out.println("Did not create any resources in Azure. No clean up is necessary");
            } catch (Exception g) {
                g.printStackTrace();
            }
        }
        return false;
    }
    /**
     * Main entry point.
     * @param args the parameters
     */
    public static void main(String[] args) {
        try {
            //=============================================================
            // Authenticate

            final File credFile = new File(System.getenv("AZURE_AUTH_LOCATION"));

            Azure azure = Azure.configure()
                    .withLogLevel(LogLevel.BASIC)
                    .authenticate(credFile)
                    .withDefaultSubscription();

            // Print selected subscription
            System.out.println("Selected subscription: " + azure.subscriptionId());

            runSample(azure);
        } catch (Exception e) {
            System.out.println(e.getMessage());
            e.printStackTrace();
        }
    }
}<|MERGE_RESOLUTION|>--- conflicted
+++ resolved
@@ -1,18 +1,8 @@
-/**
-<<<<<<< HEAD
- *
- * Copyright (c) Microsoft Corporation. All rights reserved.
- * Licensed under the MIT License. See License.txt in the project root for license information.
- *
- */
-=======
+/* 
  * Copyright (c) Microsoft Corporation. All rights reserved.
  * Licensed under the MIT License. See License.txt in the project root for
  * license information.
  */
-
-package com.microsoft.azure.management.trafficmanager.samples;
->>>>>>> 2f6be21a
 
 package com.microsoft.azure.management.trafficmanager.samples;
 
