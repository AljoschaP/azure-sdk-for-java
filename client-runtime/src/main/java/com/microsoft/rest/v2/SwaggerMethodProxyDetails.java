/**
 * Copyright (c) Microsoft Corporation. All rights reserved.
 * Licensed under the MIT License. See License.txt in the project root for
 * license information.
 */

package com.microsoft.rest.v2;

import com.microsoft.rest.v2.http.HttpHeader;
import com.microsoft.rest.v2.http.HttpHeaders;

import java.io.UnsupportedEncodingException;
import java.net.URLEncoder;
import java.util.ArrayList;
import java.util.List;

/**
 * Details of a specific method from an interface that was generated from a Swagger specification.
 * This is generally used by a proxy implementation of the Swagger interface.
 */
<<<<<<< HEAD
public class SwaggerMethodProxyDetails {
    private String fullyQualifiedMethodName;
    private String httpMethod;
=======
class SwaggerMethodProxyDetails {
    private String method;
>>>>>>> f67148fd
    private String relativePath;
    private final List<Substitution> hostSubstitutions = new ArrayList<>();
    private final List<Substitution> pathSubstitutions = new ArrayList<>();
    private final List<Substitution> querySubstitutions = new ArrayList<>();
    private final List<Substitution> headerSubstitutions = new ArrayList<>();
    private final HttpHeaders headers = new HttpHeaders();
    private Integer bodyContentMethodParameterIndex;
    private boolean isAsync;
    private Class<?> returnType;

    /**
     * Create a new SwaggerMethodProxyDetails object using the provided fully qualified method name.
     * @param fullyQualifiedMethodName The fully qualified method name that this details object
     *                                 represents.
     */
    public SwaggerMethodProxyDetails(String fullyQualifiedMethodName) {
        this.fullyQualifiedMethodName = fullyQualifiedMethodName;
    }

    /**
     * Get the fully qualified method that was called to invoke this HTTP request.
     * @return The fully qualified method that was called to invoke this HTTP request.
     */
    public String getFullyQualifiedMethodName() {
        return fullyQualifiedMethodName;
    }

    /**
     * Get the HTTP method that will be used to complete the Swagger method's request.
     * @return The HTTP method that will be used to complete the Swagger method's request.
     */
<<<<<<< HEAD
    public String getHttpMethod() {
        return httpMethod;
=======
    public String method() {
        return method;
>>>>>>> f67148fd
    }

    /**
     * Set the HTTP method that will be used to complete the Swagger method's request.
     * @param httpMethod The HTTP method that will be used to complete the Swagger method's request.
     */
    public void setHttpMethod(String httpMethod) {
        this.httpMethod = httpMethod;
    }

    /**
     * Get the path that will be used to complete the Swagger method's request.
     * @return The path in the URL that will be used to complete the Swagger method's request.
     */
    public String relativePath() {
        return this.relativePath;
    }

    /**
     * Set the path that will be used to complete the Swagger method's request.
     * @param relativePath  The path in the URL that will be used to complete the Swagger method's
     *                      request.
     */
    public void setRelativePath(String relativePath) {
        this.relativePath = relativePath;
    }

    /**
     * Set both the HTTP method and the path that will be used to complete the Swagger method's
     * request.
     * @param method The HTTP method that will be used to complete the Swagger method's request.
     * @param relativePath The path in the URL that will be used to complete the Swagger method's
     *                     request.
     */
    public void setMethodAndRelativePath(String method, String relativePath) {
        setHttpMethod(method);
        setRelativePath(relativePath);
    }

    /**
     * Add a substitution that will occur within the scope of the URL's host section.
     * @param hostParameterName The name of the placeholder to replace.
     * @param methodParameterIndex The index into the method's arguments to use to replace the
     *                             placeholder.
     * @param shouldEncode Whether or not the method's argument should be encoded at the time of the
     *                     substitution.
     */
    public void addHostSubstitution(String hostParameterName, int methodParameterIndex, boolean shouldEncode) {
        hostSubstitutions.add(new Substitution(hostParameterName, methodParameterIndex, shouldEncode));
    }

    /**
     * Apply the host substitutions that exist in this object to the provided host with the provided
     * method arguments and return the result.
     * @param host The host value to apply the host substitutions to.
     * @param methodArguments The method arguments to use with the substitutions.
     * @return The provided host value with its placeholders replaced by the matching substitutions.
     */
    public String applyHostSubstitutions(String host, Object[] methodArguments) {
        return applySubstitutions(host, hostSubstitutions, methodArguments);
    }

    /**
     * Add a substitution that will occur within the scope of the URL's path section.
     * @param pathParameterName The name of the placeholder to replace.
     * @param methodParameterIndex The index into the method's arguments to use to replace the
     *                             placeholder.
     * @param shouldEncode Whether or not the method's argument should be encoded at the time of the
     *                     substitution.
     */
    public void addPathSubstitution(String pathParameterName, int methodParameterIndex, boolean shouldEncode) {
        pathSubstitutions.add(new Substitution(pathParameterName, methodParameterIndex, shouldEncode));
    }

    /**
     * Apply the path substitutions that exist in this object to the previously set path with the
     * provided method arguments and return the result.
     * @param methodArguments The method arguments to use with the substitutions.
     * @return The path value with its placeholders replaced by the matching substitutions.
     */
    public String getSubstitutedPath(Object[] methodArguments) {
        return applySubstitutions(relativePath, pathSubstitutions, methodArguments);
    }

    /**
     * Add a query parameter that will be added to the HTTP request. The parameter's value will be
     * taken from the method argument at the provided index.
     * @param queryParameterName The name of the query parameter to add.
     * @param methodParameterIndex The index into the method's arguments to use for the query's
     *                             value.
     * @param shouldEncode Whether or not the method's argument should be encoded before it is added
     *                     to the URL.
     */
    public void addQuerySubstitution(String queryParameterName, int methodParameterIndex, boolean shouldEncode) {
        querySubstitutions.add(new Substitution(queryParameterName, methodParameterIndex, shouldEncode));
    }

    /**
     * Get the encoded query parameters that have been added to this value based on the provided
     * method arguments.
     * @param methodArguments The arguments that will be used to create the query parameters'
     *                        values.
     * @return An Iterable with the encoded query parameters.
     */
    public Iterable<EncodedParameter> getEncodedQueryParameters(Object[] methodArguments) {
        return getEncodedParameters(querySubstitutions, methodArguments);
    }

    /**
     * Add a header that will be added to the HTTP request. The parameter's value will be taken from
     * the method argument at the provided index.
     * @param headerParameterName The name of the header to add.
     * @param methodParameterIndex The index into the method's arguments to use for the query's
     *                             value.
     */
    public void addHeaderSubstitution(String headerParameterName, int methodParameterIndex) {
        headerSubstitutions.add(new Substitution(headerParameterName, methodParameterIndex, false));
    }

    /**
     * Get the headers that have been added to this value based on the provided method arguments.
     * @param methodArguments The arguments that will be used to create the headers' values.
     * @return An Iterable with the headers.
     */
    public Iterable<EncodedParameter> getEncodedHeaderParameters(Object[] methodArguments) {
        return getEncodedParameters(headerSubstitutions, methodArguments);
    }

    /**
     * Set the index of the method argument that will be used as the body of the HTTP request.
     * @param bodyMethodParameterIndex The index of the method argument that will be used as the
     *                                 body of the HTTP request.
     */
    public void setBodyContentMethodParameterIndex(int bodyMethodParameterIndex) {
        this.bodyContentMethodParameterIndex = bodyMethodParameterIndex;
    }

    /**
     * Get the index of the method argument that will be used as the body of the HTTP request.
     * @return The index of the method argument that will be used as the body of the HTTP request.
     */
    public Integer bodyContentMethodParameterIndex() {
        return bodyContentMethodParameterIndex;
    }

    /**
     * Add the provided headerName and headerValue to the list of static headers to associated with
     * the HTTP request.
     * @param headerName The name of the header.
     * @param headerValue The value of the header.
     */
    public void addHeader(String headerName, String headerValue) {
        headers.add(headerName, headerValue);
    }

    /**
     * Get the static headers that have been added to the HTTP request.
     * @return The static headers that have been added to the HTTP request.
     */
    public Iterable<HttpHeader> getHeaders() {
        return headers;
    }

    /**
     * Set whether or not this object describes an asynchronous method.
     * @param isAsync Whether or not this object describes an asynchronous method.
     */
    public void setIsAsync(boolean isAsync) {
        this.isAsync = isAsync;
    }

    /**
     * Get whether or not this object describes an asynchronous method.
     * @return Whether or not this object describes an asynchronous method.
     */
    public boolean isAsync() {
        return isAsync;
    }

    /**
     * Set the synchronous return type for the method that this object describes. If the method is
     * asynchronous, then returnType is the type of value that is returned when then asynchronous
     * operation finishes. In other words, returnType is the parameterized type of the Single object
     * that is returned from the method.
     * @param returnType The synchronous return type for the method that this object describes.
     */
    public void setReturnType(Class<?> returnType) {
        this.returnType = returnType;
    }

    /**
     * Get the synchronous return type for the method that this object describes. If the method is
     * asynchronous, then the type of value that is returned when then asynchronous operation
     * finishes will be returned. In other words, returnType is the parameterized type of the Single
     * object that is returned from the method.
     * @return The synchronous return type for the method that this object describes.
     */
    public Class<?> returnType() {
        return returnType;
    }

    private static String applySubstitutions(String originalValue, Iterable<Substitution> substitutions, Object[] methodArguments) {
        String result = originalValue;

        for (Substitution substitution : substitutions) {
            final Object methodArgument = methodArguments[substitution.methodParameterIndex()];

            String substitutionValue = String.valueOf(methodArgument);
            if (substitution.shouldEncode()) {
                substitutionValue = encode(substitutionValue);
            }

            result = result.replace("{" + substitution.urlParameterName() + "}", substitutionValue);
        }

        return result;
    }

    private static Iterable<EncodedParameter> getEncodedParameters(Iterable<Substitution> substitutions, Object[] methodArguments) {
        final List<EncodedParameter> result = new ArrayList<>();

        for (Substitution substitution : substitutions) {
            final Object methodArgument = methodArguments[substitution.methodParameterIndex()];

            String parameterValue = String.valueOf(methodArgument);
            if (substitution.shouldEncode()) {
                parameterValue = encode(parameterValue);
            }

            result.add(new EncodedParameter(substitution.urlParameterName(), parameterValue));
        }

        return result;
    }

    /**
     * URL encode the provided value using the default (UTF-8) encoding.
     * @param segment The value to URL encode.
     * @return The encoded value.
     */
    protected static String encode(String segment) {
        return encode(segment, "UTF-8");
    }

    /**
     * URL encode the provided value using the provided encoding.
     * @param segment The value to URL encode.
     * @return The encoded value.
     */
    protected static String encode(String segment, String encoding) {
        try {
            return URLEncoder.encode(segment, encoding);
        } catch (UnsupportedEncodingException e) {
            return segment;
        }
    }
}<|MERGE_RESOLUTION|>--- conflicted
+++ resolved
@@ -18,14 +18,9 @@
  * Details of a specific method from an interface that was generated from a Swagger specification.
  * This is generally used by a proxy implementation of the Swagger interface.
  */
-<<<<<<< HEAD
-public class SwaggerMethodProxyDetails {
+class SwaggerMethodProxyDetails {
     private String fullyQualifiedMethodName;
     private String httpMethod;
-=======
-class SwaggerMethodProxyDetails {
-    private String method;
->>>>>>> f67148fd
     private String relativePath;
     private final List<Substitution> hostSubstitutions = new ArrayList<>();
     private final List<Substitution> pathSubstitutions = new ArrayList<>();
@@ -41,7 +36,7 @@
      * @param fullyQualifiedMethodName The fully qualified method name that this details object
      *                                 represents.
      */
-    public SwaggerMethodProxyDetails(String fullyQualifiedMethodName) {
+    SwaggerMethodProxyDetails(String fullyQualifiedMethodName) {
         this.fullyQualifiedMethodName = fullyQualifiedMethodName;
     }
 
@@ -49,7 +44,7 @@
      * Get the fully qualified method that was called to invoke this HTTP request.
      * @return The fully qualified method that was called to invoke this HTTP request.
      */
-    public String getFullyQualifiedMethodName() {
+    public String fullyQualifiedMethodName() {
         return fullyQualifiedMethodName;
     }
 
@@ -57,13 +52,8 @@
      * Get the HTTP method that will be used to complete the Swagger method's request.
      * @return The HTTP method that will be used to complete the Swagger method's request.
      */
-<<<<<<< HEAD
-    public String getHttpMethod() {
+    public String httpMethod() {
         return httpMethod;
-=======
-    public String method() {
-        return method;
->>>>>>> f67148fd
     }
 
     /**
