<?xml version="1.0" encoding="UTF-8"?>
<!-- Copyright (c) Microsoft Corporation. All rights reserved. -->
<!-- Licensed under the MIT License. -->

<project xmlns="http://maven.apache.org/POM/4.0.0"
         xmlns:xsi="http://www.w3.org/2001/XMLSchema-instance"
         xsi:schemaLocation="http://maven.apache.org/POM/4.0.0 http://maven.apache.org/xsd/maven-4.0.0.xsd">
  <modelVersion>4.0.0</modelVersion>

  <parent>
    <groupId>com.azure</groupId>
    <artifactId>azure-client-sdk-parent</artifactId>
    <version>1.7.0</version> <!-- {x-version-update;com.azure:azure-client-sdk-parent;current} -->
    <relativePath>../../pom.client.xml</relativePath>
  </parent>

  <groupId>com.azure</groupId>
  <artifactId>jacoco-test-coverage</artifactId>
  <version>1.0.0-SNAPSHOT</version>

  <name>Microsoft Azure Client Library - Test coverage</name>
  <description>Package for generating test coverage report for Azure Client Libraries</description>
  <url>https://github.com/Azure/azure-sdk-for-java</url>

  <distributionManagement>
    <site>
      <id>azure-java-build-docs</id>
      <url>${site.url}/site/${project.artifactId}</url>
    </site>
  </distributionManagement>

  <scm>
    <url>scm:git:https://github.com/Azure/azure-sdk-for-java</url>
    <connection>scm:git:git@github.com:Azure/azure-sdk-for-java.git</connection>
    <tag>HEAD</tag>
  </scm>

  <dependencies>
    <dependency>
      <groupId>com.azure</groupId>
      <artifactId>azure-ai-textanalytics</artifactId>
      <version>1.0.0-beta.1</version> <!-- {x-version-update;com.azure:azure-ai-textanalytics;current} -->
    </dependency>
    <dependency>
      <groupId>com.azure</groupId>
      <artifactId>azure-core</artifactId>
      <version>1.3.0-beta.1</version> <!-- {x-version-update;com.azure:azure-core;current} -->
    </dependency>
    <dependency>
      <groupId>com.azure</groupId>
      <artifactId>azure-core-amqp</artifactId>
      <version>1.0.1</version> <!-- {x-version-update;com.azure:azure-core-amqp;current} -->
    </dependency>
    <dependency>
      <groupId>com.azure</groupId>
      <artifactId>azure-core-http-netty</artifactId>
      <version>1.3.0-beta.1</version> <!-- {x-version-update;com.azure:azure-core-http-netty;current} -->
    </dependency>
    <dependency>
        <groupId>com.azure</groupId>
        <artifactId>azure-core-http-okhttp</artifactId>
        <version>1.2.0-beta.1</version> <!-- {x-version-update;com.azure:azure-core-http-okhttp;current} -->
    </dependency>
<!--    <dependency>-->
<!--      <groupId>com.azure</groupId>-->
<!--      <artifactId>azure-core-management</artifactId>-->
<!--      <version>1.0.0-beta.8</version> &lt;!&ndash; {x-version-update;com.azure:azure-core-management;current} &ndash;&gt;-->
<!--    </dependency>-->
    <!-- Not required for jacoco test coverage report -->
    <!-- <dependency> -->
      <!-- <groupId>com.azure</groupId> -->
      <!-- <artifactId>azure-core-test</artifactId> -->
      <!-- <version>1.2.0-beta.1</version> --> <!-- {x-version-update;com.azure:azure-core-test;current} -->
    <!-- </dependency> -->
    <dependency>
      <groupId>com.azure</groupId>
<<<<<<< HEAD
      <artifactId>azure-core-tracing-opencensus</artifactId>
      <version>1.0.0-beta.7</version> <!-- {x-version-update;com.azure:azure-core-tracing-opencensus;current} -->
=======
      <artifactId>azure-core-tracing-opentelemetry</artifactId>
      <version>1.0.0-beta.3</version> <!-- {x-version-update;com.azure:azure-core-tracing-opentelemetry;current} -->
>>>>>>> 174756db
    </dependency>
    <dependency>
      <groupId>com.azure</groupId>
      <artifactId>azure-data-appconfiguration</artifactId>
      <version>1.0.1</version> <!-- {x-version-update;com.azure:azure-data-appconfiguration;current} -->
    </dependency>
    <dependency>
      <groupId>com.azure</groupId>
      <artifactId>azure-identity</artifactId>
      <version>1.1.0-beta.1</version> <!-- {x-version-update;com.azure:azure-identity;current} -->
    </dependency>
    <dependency>
      <groupId>com.azure</groupId>
      <artifactId>azure-security-keyvault-certificates</artifactId>
      <version>4.0.0</version> <!-- {x-version-update;com.azure:azure-security-keyvault-certificates;current} -->
    </dependency>
    <dependency>
      <groupId>com.azure</groupId>
      <artifactId>azure-security-keyvault-keys</artifactId>
      <version>4.1.0</version> <!-- {x-version-update;com.azure:azure-security-keyvault-keys;current} -->
    </dependency>
    <dependency>
      <groupId>com.azure</groupId>
      <artifactId>azure-security-keyvault-secrets</artifactId>
      <version>4.1.0</version> <!-- {x-version-update;com.azure:azure-security-keyvault-secrets;current} -->
    </dependency>
    <dependency>
      <groupId>com.azure</groupId>
      <artifactId>azure-messaging-eventhubs</artifactId>
      <version>5.0.1</version> <!-- {x-version-update;com.azure:azure-messaging-eventhubs;current} -->
    </dependency>
    <dependency>
      <groupId>com.azure</groupId>
      <artifactId>azure-messaging-eventhubs-checkpointstore-blob</artifactId>
      <version>1.0.1</version> <!-- {x-version-update;com.azure:azure-messaging-eventhubs-checkpointstore-blob;current} -->
    </dependency>
    <dependency>
      <groupId>com.azure</groupId>
      <artifactId>azure-storage-common</artifactId>
<<<<<<< HEAD
      <version>12.2.0</version> <!-- {x-version-update;com.azure:azure-storage-common;current} -->
=======
      <version>12.4.0-beta.1</version> <!-- {x-version-update;com.azure:azure-storage-common;current} -->
>>>>>>> 174756db
    </dependency>
    <dependency>
      <groupId>com.azure</groupId>
      <artifactId>azure-storage-blob</artifactId>
<<<<<<< HEAD
      <version>12.2.0</version> <!-- {x-version-update;com.azure:azure-storage-blob;current} -->
=======
      <version>12.4.0-beta.1</version> <!-- {x-version-update;com.azure:azure-storage-blob;current} -->
>>>>>>> 174756db
    </dependency>
    <dependency>
      <groupId>com.azure</groupId>
      <artifactId>azure-storage-blob-batch</artifactId>
<<<<<<< HEAD
      <version>12.2.0</version> <!-- {x-version-update;com.azure:azure-storage-blob-batch;current} -->
=======
      <version>12.4.0-beta.1</version> <!-- {x-version-update;com.azure:azure-storage-blob-batch;current} -->
>>>>>>> 174756db
    </dependency>
    <dependency>
      <groupId>com.azure</groupId>
      <artifactId>azure-storage-blob-cryptography</artifactId>
<<<<<<< HEAD
      <version>12.2.0</version> <!-- {x-version-update;com.azure:azure-storage-blob-cryptography;current} -->
=======
      <version>12.4.0-beta.1</version> <!-- {x-version-update;com.azure:azure-storage-blob-cryptography;current} -->
>>>>>>> 174756db
    </dependency>
    <dependency>
      <groupId>com.azure</groupId>
      <artifactId>azure-storage-blob-nio</artifactId>
      <version>12.0.0-beta.1</version> <!-- {x-version-update;com.azure:azure-storage-blob-nio;current} -->
    </dependency>
    <dependency>
      <groupId>com.azure</groupId>
      <artifactId>azure-storage-file-share</artifactId>
<<<<<<< HEAD
      <version>12.1.0</version> <!-- {x-version-update;com.azure:azure-storage-file-share;current} -->
=======
      <version>12.2.0-beta.1</version> <!-- {x-version-update;com.azure:azure-storage-file-share;current} -->
>>>>>>> 174756db
    </dependency>
    <dependency>
      <groupId>com.azure</groupId>
      <artifactId>azure-storage-file-datalake</artifactId>
<<<<<<< HEAD
      <version>12.0.0-beta.9</version> <!-- {x-version-update;com.azure:azure-storage-file-datalake;current} -->
=======
      <version>12.0.0-beta.11</version> <!-- {x-version-update;com.azure:azure-storage-file-datalake;current} -->
>>>>>>> 174756db
    </dependency>
    <dependency>
      <groupId>com.azure</groupId>
      <artifactId>azure-storage-queue</artifactId>
<<<<<<< HEAD
      <version>12.2.0</version> <!-- {x-version-update;com.azure:azure-storage-queue;current} -->
=======
      <version>12.3.0-beta.1</version> <!-- {x-version-update;com.azure:azure-storage-queue;current} -->
>>>>>>> 174756db
    </dependency>
  </dependencies>

  <build>
    <plugins>
      <plugin>
        <groupId>org.jacoco</groupId>
        <artifactId>jacoco-maven-plugin</artifactId>
        <version>0.8.4</version> <!-- {x-version-update;org.jacoco:jacoco-maven-plugin;external_dependency} -->
        <executions>
          <execution>
            <phase>prepare-package</phase>
            <goals>
              <goal>report-aggregate</goal>
            </goals>
            <configuration>
              <!-- Sets the output directory for the code coverage report. -->
              <outputDirectory>${project.reporting.outputDirectory}/test-coverage</outputDirectory>
            </configuration>
          </execution>
        </executions>
      </plugin>
    </plugins>
  </build>
</project><|MERGE_RESOLUTION|>--- conflicted
+++ resolved
@@ -74,13 +74,8 @@
     <!-- </dependency> -->
     <dependency>
       <groupId>com.azure</groupId>
-<<<<<<< HEAD
-      <artifactId>azure-core-tracing-opencensus</artifactId>
-      <version>1.0.0-beta.7</version> <!-- {x-version-update;com.azure:azure-core-tracing-opencensus;current} -->
-=======
       <artifactId>azure-core-tracing-opentelemetry</artifactId>
       <version>1.0.0-beta.3</version> <!-- {x-version-update;com.azure:azure-core-tracing-opentelemetry;current} -->
->>>>>>> 174756db
     </dependency>
     <dependency>
       <groupId>com.azure</groupId>
@@ -120,38 +115,22 @@
     <dependency>
       <groupId>com.azure</groupId>
       <artifactId>azure-storage-common</artifactId>
-<<<<<<< HEAD
-      <version>12.2.0</version> <!-- {x-version-update;com.azure:azure-storage-common;current} -->
-=======
       <version>12.4.0-beta.1</version> <!-- {x-version-update;com.azure:azure-storage-common;current} -->
->>>>>>> 174756db
     </dependency>
     <dependency>
       <groupId>com.azure</groupId>
       <artifactId>azure-storage-blob</artifactId>
-<<<<<<< HEAD
-      <version>12.2.0</version> <!-- {x-version-update;com.azure:azure-storage-blob;current} -->
-=======
       <version>12.4.0-beta.1</version> <!-- {x-version-update;com.azure:azure-storage-blob;current} -->
->>>>>>> 174756db
     </dependency>
     <dependency>
       <groupId>com.azure</groupId>
       <artifactId>azure-storage-blob-batch</artifactId>
-<<<<<<< HEAD
-      <version>12.2.0</version> <!-- {x-version-update;com.azure:azure-storage-blob-batch;current} -->
-=======
       <version>12.4.0-beta.1</version> <!-- {x-version-update;com.azure:azure-storage-blob-batch;current} -->
->>>>>>> 174756db
     </dependency>
     <dependency>
       <groupId>com.azure</groupId>
       <artifactId>azure-storage-blob-cryptography</artifactId>
-<<<<<<< HEAD
-      <version>12.2.0</version> <!-- {x-version-update;com.azure:azure-storage-blob-cryptography;current} -->
-=======
       <version>12.4.0-beta.1</version> <!-- {x-version-update;com.azure:azure-storage-blob-cryptography;current} -->
->>>>>>> 174756db
     </dependency>
     <dependency>
       <groupId>com.azure</groupId>
@@ -161,29 +140,17 @@
     <dependency>
       <groupId>com.azure</groupId>
       <artifactId>azure-storage-file-share</artifactId>
-<<<<<<< HEAD
-      <version>12.1.0</version> <!-- {x-version-update;com.azure:azure-storage-file-share;current} -->
-=======
       <version>12.2.0-beta.1</version> <!-- {x-version-update;com.azure:azure-storage-file-share;current} -->
->>>>>>> 174756db
     </dependency>
     <dependency>
       <groupId>com.azure</groupId>
       <artifactId>azure-storage-file-datalake</artifactId>
-<<<<<<< HEAD
-      <version>12.0.0-beta.9</version> <!-- {x-version-update;com.azure:azure-storage-file-datalake;current} -->
-=======
       <version>12.0.0-beta.11</version> <!-- {x-version-update;com.azure:azure-storage-file-datalake;current} -->
->>>>>>> 174756db
     </dependency>
     <dependency>
       <groupId>com.azure</groupId>
       <artifactId>azure-storage-queue</artifactId>
-<<<<<<< HEAD
-      <version>12.2.0</version> <!-- {x-version-update;com.azure:azure-storage-queue;current} -->
-=======
       <version>12.3.0-beta.1</version> <!-- {x-version-update;com.azure:azure-storage-queue;current} -->
->>>>>>> 174756db
     </dependency>
   </dependencies>
 
