--- conflicted
+++ resolved
@@ -26,69 +26,6 @@
         <version>3.0.0</version> <!-- {x-version-update;org.codehaus.mojo:build-helper-maven-plugin;external_dependency} -->
         <executions>
           <execution>
-<<<<<<< HEAD
-            <id>add-client-source</id>
-            <phase>${client.phase}</phase>
-            <goals>
-              <goal>add-source</goal>
-            </goals>
-            <configuration>
-              <sources>
-                <source>..\..\sdk\appconfiguration\azure-data-appconfiguration\src\main\java\com</source>
-                <source>..\..\sdk\appconfiguration\azure-data-appconfiguration\src\samples\java\com</source>
-                <source>..\..\sdk\core\azure-core\src\main\java\com</source>
-                <source>..\..\sdk\core\azure-core\src\samples\java\com</source>
-                <source>..\..\sdk\core\azure-core-amqp\src\main\java\com</source>
-                <source>..\..\sdk\core\azure-core-http-netty\src\main\java\com</source>
-                <source>..\..\sdk\core\azure-core-http-netty\src\samples\java\com</source>
-                <source>..\..\sdk\core\azure-core-http-okhttp\src\main\java\com</source>
-                <source>..\..\sdk\core\azure-core-http-okhttp\src\samples\java\com</source>
-                <!-- <source>..\..\sdk\core\azure-core-management\src\main\java\com</source> -->
-                <source>..\..\sdk\core\azure-core-test\src\main\java\com</source>
-                <source>..\..\sdk\core\azure-core-tracing-opencensus\src\main\java\com</source>
-                <source>..\..\sdk\eventhubs\azure-messaging-eventhubs\src\main\java\com</source>
-                <source>..\..\sdk\eventhubs\azure-messaging-eventhubs\src\samples\java\com</source>
-                <source>..\..\sdk\eventhubs\azure-messaging-eventhubs-checkpointstore-blob\src\main\java\com</source>
-                <source>..\..\sdk\eventhubs\azure-messaging-eventhubs-checkpointstore-blob\src\samples\java\com</source>
-                <source>..\..\sdk\identity\azure-identity\src\main\java\com</source>
-                <source>..\..\sdk\identity\azure-identity\src\samples\java\com</source>
-<!--                <source>..\..\sdk\keyvault\azure-security-keyvault-certificates\src\main\java\com</source>-->
-<!--                <source>..\..\sdk\keyvault\azure-security-keyvault-certificates\src\samples\java\com</source>-->
-                <source>..\..\sdk\keyvault\azure-security-keyvault-keys\src\main\java\com</source>
-<!--                <source>..\..\sdk\keyvault\azure-security-keyvault-keys\src\samples\java\com</source>-->
-                <source>..\..\sdk\keyvault\azure-security-keyvault-secrets\src\main\java\com</source>
-<!--                <source>..\..\sdk\keyvault\azure-security-keyvault-secrets\src\samples\java\com</source>-->
-                <source>..\..\sdk\storage\azure-storage-common\src\main\java\com</source>
-                <source>..\..\sdk\storage\azure-storage-common\src\samples\java\com</source>
-                <source>..\..\sdk\storage\azure-storage-blob\src\main\java\com</source>
-                <source>..\..\sdk\storage\azure-storage-blob\src\samples\java\com</source>
-                <source>..\..\sdk\storage\azure-storage-blob-batch\src\main\java\com</source>
-                <source>..\..\sdk\storage\azure-storage-blob-batch\src\samples\java\com</source>
-                <source>..\..\sdk\storage\azure-storage-blob-cryptography\src\main\java\com</source>
-                <source>..\..\sdk\storage\azure-storage-blob-cryptography\src\samples\java\com</source>
-                <source>..\..\sdk\storage\azure-storage-blob-nio\src\main\java\com</source>
-                <source>..\..\sdk\storage\azure-storage-blob-nio\src\samples\java\com</source>
-                <source>..\..\sdk\storage\azure-storage-file-share\src\main\java\com</source>
-                <source>..\..\sdk\storage\azure-storage-file-share\src\samples\java\com</source>
-                <source>..\..\sdk\storage\azure-storage-file-datalake\src\main\java\com</source>
-                <source>..\..\sdk\storage\azure-storage-file-datalake\src\samples\java\com</source>
-                <source>..\..\sdk\storage\azure-storage-queue\src\main\java\com</source>
-                <source>..\..\sdk\storage\azure-storage-queue\src\samples\java\com</source>
-                <source>..\..\sdk\textanalytics\azure-ai-textanalytics\src\main\java\com</source>
-              </sources>
-            </configuration>
-          </execution>
-        </executions>
-      </plugin>
-
-      <plugin>
-        <groupId>org.codehaus.mojo</groupId>
-        <artifactId>build-helper-maven-plugin</artifactId>
-        <version>3.0.0</version> <!-- {x-version-update;org.codehaus.mojo:build-helper-maven-plugin;external_dependency} -->
-        <executions>
-          <execution>
-=======
->>>>>>> 174756db
             <id>add-data-source</id>
             <phase>${data.phase}</phase>
             <goals>
@@ -140,150 +77,6 @@
 
   <profiles>
     <profile>
-<<<<<<< HEAD
-      <id>client-modules</id>
-      <activation>
-        <property>
-          <name>!data-plane</name>
-        </property>
-        <activeByDefault>true</activeByDefault>
-      </activation>
-      <dependencies>
-        <dependency>
-          <groupId>com.azure</groupId>
-          <artifactId>azure-ai-textanalytics</artifactId>
-          <version>1.0.0-beta.1</version> <!-- {x-version-update;com.azure:azure-ai-textanalytics;current} -->
-        </dependency>
-        <dependency>
-          <groupId>com.azure</groupId>
-          <artifactId>azure-data-appconfiguration</artifactId>
-          <version>1.0.1</version> <!-- {x-version-update;com.azure:azure-data-appconfiguration;current} -->
-        </dependency>
-        <dependency>
-          <groupId>com.azure</groupId>
-          <artifactId>azure-core</artifactId>
-          <version>1.3.0-beta.1</version> <!-- {x-version-update;com.azure:azure-core;current} -->
-        </dependency>
-        <dependency>
-          <groupId>com.azure</groupId>
-          <artifactId>azure-core-amqp</artifactId>
-          <version>1.0.1</version> <!-- {x-version-update;com.azure:azure-core-amqp;current} -->
-        </dependency>
-        <dependency>
-          <groupId>com.azure</groupId>
-          <artifactId>azure-core-http-netty</artifactId>
-          <version>1.3.0-beta.1</version> <!-- {x-version-update;com.azure:azure-core-http-netty;current} -->
-        </dependency>
-        <dependency>
-          <groupId>com.azure</groupId>
-          <artifactId>azure-core-http-okhttp</artifactId>
-          <version>1.2.0-beta.1</version> <!-- {x-version-update;com.azure:azure-core-http-okhttp;current} -->
-        </dependency>
-<!--         <dependency>
-          <groupId>com.azure</groupId>
-          <artifactId>azure-core-management</artifactId>
-          <version>1.0.0-beta.8</version> {x-version-update;com.azure:azure-core-management;current}
-        </dependency> -->
-        <dependency>
-          <groupId>com.azure</groupId>
-          <artifactId>azure-core-test</artifactId>
-          <version>1.2.0-beta.1</version> <!-- {x-version-update;com.azure:azure-core-test;current} -->
-        </dependency>
-        <dependency>
-          <groupId>com.azure</groupId>
-          <artifactId>azure-core-tracing-opencensus</artifactId>
-          <version>1.0.0-beta.7</version> <!-- {x-version-update;com.azure:azure-core-tracing-opencensus;current} -->
-        </dependency>
-        <dependency>
-          <groupId>com.azure</groupId>
-          <artifactId>azure-messaging-eventhubs</artifactId>
-          <version>5.0.1</version> <!-- {x-version-update;com.azure:azure-messaging-eventhubs;current} -->
-        </dependency>
-        <dependency>
-          <groupId>com.azure</groupId>
-          <artifactId>azure-messaging-eventhubs-checkpointstore-blob</artifactId>
-          <version>1.0.1</version> <!-- {x-version-update;com.azure:azure-messaging-eventhubs-checkpointstore-blob;current} -->
-        </dependency>
-        <dependency>
-          <groupId>com.azure</groupId>
-          <artifactId>azure-identity</artifactId>
-          <version>1.1.0-beta.1</version> <!-- {x-version-update;com.azure:azure-identity;current} -->
-        </dependency>
-        <dependency>
-          <groupId>com.azure</groupId>
-          <artifactId>azure-security-keyvault-certificates</artifactId>
-          <version>4.0.0</version> <!-- {x-version-update;com.azure:azure-security-keyvault-certificates;current} -->
-        </dependency>
-        <dependency>
-          <groupId>com.azure</groupId>
-          <artifactId>azure-security-keyvault-keys</artifactId>
-          <version>4.1.0</version> <!-- {x-version-update;com.azure:azure-security-keyvault-keys;current} -->
-        </dependency>
-        <dependency>
-          <groupId>com.azure</groupId>
-          <artifactId>azure-security-keyvault-secrets</artifactId>
-          <version>4.1.0</version> <!-- {x-version-update;com.azure:azure-security-keyvault-secrets;current} -->
-        </dependency>
-        <dependency>
-          <groupId>com.azure</groupId>
-          <artifactId>azure-storage-common</artifactId>
-          <version>12.2.0</version> <!-- {x-version-update;com.azure:azure-storage-common;current} -->
-        </dependency>
-        <dependency>
-          <groupId>com.azure</groupId>
-          <artifactId>azure-storage-blob</artifactId>
-          <version>12.2.0</version> <!-- {x-version-update;com.azure:azure-storage-blob;current} -->
-        </dependency>
-        <dependency>
-          <groupId>com.azure</groupId>
-          <artifactId>azure-storage-blob-batch</artifactId>
-          <version>12.2.0</version> <!-- {x-version-update;com.azure:azure-storage-blob-batch;current} -->
-        </dependency>
-        <dependency>
-          <groupId>com.azure</groupId>
-          <artifactId>azure-storage-blob-cryptography</artifactId>
-          <version>12.2.0</version> <!-- {x-version-update;com.azure:azure-storage-blob-cryptography;current} -->
-        </dependency>
-        <dependency>
-          <groupId>com.azure</groupId>
-          <artifactId>azure-storage-blob-nio</artifactId>
-          <version>12.0.0-beta.1</version> <!-- {x-version-update;com.azure:azure-storage-blob-nio;current} -->
-        </dependency>
-        <dependency>
-          <groupId>com.azure</groupId>
-          <artifactId>azure-storage-file-share</artifactId>
-          <version>12.1.0</version> <!-- {x-version-update;com.azure:azure-storage-file-share;current} -->
-        </dependency>
-        <dependency>
-          <groupId>com.azure</groupId>
-          <artifactId>azure-storage-file-datalake</artifactId>
-          <version>12.0.0-beta.9</version> <!-- {x-version-update;com.azure:azure-storage-file-datalake;current} -->
-        </dependency>
-        <dependency>
-          <groupId>com.azure</groupId>
-          <artifactId>azure-storage-queue</artifactId>
-          <version>12.2.0</version> <!-- {x-version-update;com.azure:azure-storage-queue;current} -->
-        </dependency>
-        <!-- Added this dependency to include necessary annotations used by reactor core.
-        Without this dependency, javadoc throws a warning as it cannot find enum When.MAYBE
-        which is used in @Nullable annotation in reactor core classes -->
-        <dependency>
-          <groupId>com.google.code.findbugs</groupId>
-          <artifactId>jsr305</artifactId>
-          <version>3.0.2</version> <!-- {x-version-update;com.google.code.findbugs:jsr305;external_dependency} -->
-          <scope>provided</scope>
-        </dependency>
-      </dependencies>
-
-      <properties>
-        <client.phase>generate-sources</client.phase>
-        <data.phase>none</data.phase>
-      </properties>
-    </profile>
-
-    <profile>
-=======
->>>>>>> 174756db
       <id>data-modules</id>
       <activation>
         <property>
