--- conflicted
+++ resolved
@@ -33,7 +33,6 @@
 import com.microsoft.azure.management.network.Network;
 import com.microsoft.azure.management.network.implementation.NetworkManager;
 import com.microsoft.azure.management.resources.fluentcore.arm.models.implementation.GroupableResourceImpl;
-import com.microsoft.azure.management.resources.fluentcore.model.Creatable;
 import com.microsoft.azure.management.resources.implementation.ResourceManager;
 import com.microsoft.azure.management.storage.StorageAccount;
 import com.microsoft.azure.management.storage.implementation.StorageManager;
@@ -481,28 +480,12 @@
 
     @Override
     public VirtualMachine create() throws Exception {
-<<<<<<< HEAD
-        super.creatablesCreate();
-        return null; // TODO
-=======
         if (requiresImplicitStorageAccountCreation()) {
             withNewStorageAccount(this.key() + UUID.randomUUID().toString());
         }
 
-        for (Creatable<?> creatable : prerequisites().values()) {
-            creatable.create();
-        }
-
-        // TODO This code to create NIC will be removed once we have the fluent model for NIC in place.
-        NetworkInterfaceReference nicReference = createPrimaryNetworkInterface();
-        this.innerModel.networkProfile().setNetworkInterfaces(new ArrayList<NetworkInterfaceReference>());
-        this.innerModel.networkProfile().networkInterfaces().add(nicReference);
-
-        setDefaults();
-        ServiceResponse<VirtualMachineInner> serviceResponse = this.client.createOrUpdate(this.resourceGroupName(), this.key(), this.innerModel);
-        this.setInner(serviceResponse.getBody());
-        return this;
->>>>>>> 041ec460
+        super.creatablesCreate();
+        return this;
     }
 
     // helper methods to set various virtual machine's default properties
@@ -681,6 +664,13 @@
 
     @Override
     protected void createResource() throws Exception {
+        // TODO This code to create NIC will be removed once we have the fluent model for NIC in place.
+        NetworkInterfaceReference nicReference = createPrimaryNetworkInterface();
+        this.innerModel.networkProfile().setNetworkInterfaces(new ArrayList<NetworkInterfaceReference>());
+        this.innerModel.networkProfile().networkInterfaces().add(nicReference);
+
         setDefaults();
+        ServiceResponse<VirtualMachineInner> serviceResponse = this.client.createOrUpdate(this.resourceGroupName(), this.key(), this.innerModel);
+        this.setInner(serviceResponse.getBody());
     }
 }