--- conflicted
+++ resolved
@@ -455,19 +455,11 @@
                 }
             /*
              * Use cutBefore = true as we want to window all data under 4MB into one window.
-<<<<<<< HEAD
-             * Set the prefetch to the maxSingleUploadSize in the case that there are numerous tiny buffers,
-             * windowUntil uses a default limit of 256 and once that is hit it will trigger onComplete which causes
-             * downstream issues.
-             */
-            }, true, parallelTransferOptions.getMaxSingleUploadSize())
-=======
              * Set the prefetch to 'Integer.MAX_VALUE' to leverage an unbounded fetch limit in case there are numerous
              * tiny buffers, windowUntil uses a default limit of 256 and once that is hit it will trigger onComplete
              * which causes downstream issues.
              */
             }, true, Integer.MAX_VALUE)
->>>>>>> 174756db
             .buffer(2)
             .next()
             .flatMap(fluxes -> {
@@ -571,12 +563,9 @@
     public Mono<Void> uploadFromFile(String filePath, ParallelTransferOptions parallelTransferOptions,
         BlobHttpHeaders headers, Map<String, String> metadata, AccessTier tier,
         BlobRequestConditions requestConditions) {
-<<<<<<< HEAD
-=======
         Integer originalBlockSize = (parallelTransferOptions == null)
             ? null
             : parallelTransferOptions.getBlockSize();
->>>>>>> 174756db
         final ParallelTransferOptions finalParallelTransferOptions =
             ModelHelper.populateAndApplyDefaults(parallelTransferOptions);
         try {
@@ -588,13 +577,8 @@
 
                         // If the file is larger than 256MB chunk it and stage it as blocks.
                         if (uploadInBlocks(filePath, finalParallelTransferOptions.getMaxSingleUploadSize())) {
-<<<<<<< HEAD
-                            return uploadBlocks(fileSize, finalParallelTransferOptions, headers, metadata, tier,
-                                requestConditions, channel, blockBlobAsyncClient);
-=======
                             return uploadBlocks(fileSize, finalParallelTransferOptions, originalBlockSize, headers,
                                 metadata, tier, requestConditions, channel, blockBlobAsyncClient);
->>>>>>> 174756db
                         } else {
                             // Otherwise we know it can be sent in a single request reducing network overhead.
                             return blockBlobAsyncClient.uploadWithResponse(FluxUtil.readFile(channel), fileSize,
@@ -636,12 +620,7 @@
         Lock progressLock = new ReentrantLock();
 
         final SortedMap<Long, String> blockIds = new TreeMap<>();
-<<<<<<< HEAD
-        return Flux.fromIterable(sliceFile(fileSize, parallelTransferOptions.getBlockSize(),
-            parallelTransferOptions))
-=======
         return Flux.fromIterable(sliceFile(fileSize, originalBlockSize, parallelTransferOptions.getBlockSize()))
->>>>>>> 174756db
             .flatMap(chunk -> {
                 String blockId = getBlockID();
                 blockIds.put(chunk.getOffset(), blockId);
