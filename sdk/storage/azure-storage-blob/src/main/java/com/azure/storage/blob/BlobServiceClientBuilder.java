--- conflicted
+++ resolved
@@ -108,11 +108,7 @@
             httpClient, additionalPolicies, configuration, logger);
 
         return new BlobServiceAsyncClient(pipeline, endpoint, serviceVersion, accountName, customerProvidedKey,
-<<<<<<< HEAD
-            encryptionScope, blobContainerEncryptionScope);
-=======
-            anonymousAccess);
->>>>>>> 174756db
+            encryptionScope, blobContainerEncryptionScope, anonymousAccess);
     }
 
     /**
