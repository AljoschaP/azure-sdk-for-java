<?xml version="1.0" encoding="UTF-8"?>
<project xmlns="http://maven.apache.org/POM/4.0.0"
    xmlns:xsi="http://www.w3.org/2001/XMLSchema-instance"
    xsi:schemaLocation="http://maven.apache.org/POM/4.0.0 http://maven.apache.org/xsd/maven-4.0.0.xsd">
  <parent>
    <groupId>com.azure</groupId>
    <artifactId>azure-client-sdk-parent</artifactId>
    <version>1.7.0</version> <!-- {x-version-update;com.azure:azure-client-sdk-parent;current} -->
    <relativePath>../../../pom.client.xml</relativePath>
  </parent>

  <modelVersion>4.0.0</modelVersion>

  <groupId>com.azure</groupId>
  <artifactId>azure-storage-blob</artifactId>
<<<<<<< HEAD
  <version>12.2.0</version> <!-- {x-version-update;com.azure:azure-storage-blob;current} -->
=======
  <version>12.4.0-beta.1</version> <!-- {x-version-update;com.azure:azure-storage-blob;current} -->
>>>>>>> 174756db

  <name>Microsoft Azure client library for Blob Storage</name>
  <description>This module contains client library for Microsoft Azure Blob Storage.</description>
  <url>https://github.com/Azure/azure-sdk-for-java</url>

  <distributionManagement>
    <site>
      <id>azure-java-build-docs</id>
      <url>${site.url}/site/${project.artifactId}</url>
    </site>
  </distributionManagement>

  <scm>
    <url>scm:git:https://github.com/Azure/azure-sdk-for-java</url>
    <connection>scm:git:git@github.com:Azure/azure-sdk-for-java.git</connection>
    <tag>HEAD</tag>
  </scm>

  <properties>
    <src.dir>src/main/java</src.dir>
    <test.dir>src/test/java</test.dir>
  </properties>

  <pluginRepositories>
    <pluginRepository>
      <id>bintray</id>
      <name>Groovy Bintray</name>
      <url>https://dl.bintray.com/groovy/maven</url>
      <releases>
        <updatePolicy>never</updatePolicy>
      </releases>
      <snapshots>
        <enabled>false</enabled>
      </snapshots>
    </pluginRepository>
  </pluginRepositories>

  <dependencies>
    <dependency>
      <groupId>com.azure</groupId>
      <artifactId>azure-core</artifactId>
      <version>1.2.0</version> <!-- {x-version-update;com.azure:azure-core;dependency} -->
    </dependency>
    <dependency>
      <groupId>com.azure</groupId>
      <artifactId>azure-storage-common</artifactId>
<<<<<<< HEAD
      <version>12.2.0</version> <!-- {x-version-update;com.azure:azure-storage-common;current} -->
=======
      <version>12.4.0-beta.1</version> <!-- {x-version-update;com.azure:azure-storage-common;current} -->
>>>>>>> 174756db
    </dependency>
    <dependency>
      <groupId>org.slf4j</groupId>
      <artifactId>slf4j-api</artifactId>
      <version>1.7.28</version> <!-- {x-version-update;org.slf4j:slf4j-api;external_dependency} -->
    </dependency>

    <!-- Added this dependency to include necessary annotations used by reactor core.
        Without this dependency, javadoc throws a warning as it cannot find enum When.MAYBE
        which is used in @Nullable annotation in reactor core classes -->
    <dependency>
      <groupId>com.google.code.findbugs</groupId>
      <artifactId>jsr305</artifactId>
      <version>3.0.2</version> <!-- {x-version-update;com.google.code.findbugs:jsr305;external_dependency} -->
      <scope>provided</scope>
    </dependency>

    <dependency>
      <groupId>com.azure</groupId>
      <artifactId>azure-core-test</artifactId>
      <version>1.1.0</version> <!-- {x-version-update;com.azure:azure-core-test;dependency} -->
      <scope>test</scope>
    </dependency>
    <dependency>
      <groupId>com.azure</groupId>
      <artifactId>azure-core-http-netty</artifactId>
      <version>1.2.0</version> <!-- {x-version-update;com.azure:azure-core-http-netty;dependency} -->
      <scope>test</scope>
    </dependency>
    <dependency>
      <groupId>com.azure</groupId>
      <artifactId>azure-identity</artifactId>
<<<<<<< HEAD
      <version>1.0.2</version> <!-- {x-version-update;com.azure:azure-identity;dependency} -->
=======
      <version>1.0.3</version> <!-- {x-version-update;com.azure:azure-identity;dependency} -->
>>>>>>> 174756db
      <scope>test</scope>
    </dependency>
    <dependency>
      <groupId>org.slf4j</groupId>
      <artifactId>slf4j-simple</artifactId>
      <version>1.7.25</version> <!-- {x-version-update;org.slf4j:slf4j-simple;external_dependency} -->
      <scope>test</scope>
    </dependency>
    <dependency>
      <groupId>io.projectreactor</groupId>
      <artifactId>reactor-test</artifactId>
      <version>3.3.0.RELEASE</version> <!-- {x-version-update;io.projectreactor:reactor-test;external_dependency} -->
      <scope>test</scope>
    </dependency>
    <dependency>
      <groupId>com.microsoft.azure</groupId>
      <artifactId>adal4j</artifactId>
      <version>1.6.4</version> <!-- {x-version-update;com.microsoft.azure:adal4j;external_dependency} -->
      <scope>test</scope>
    </dependency>
    <dependency>
      <groupId>org.spockframework</groupId>
      <artifactId>spock-core</artifactId>
      <version>1.3-groovy-2.5</version> <!-- {x-version-update;org.spockframework:spock-core;external_dependency} -->
      <scope>test</scope>
    </dependency>
    <dependency>
      <groupId>cglib</groupId>
      <artifactId>cglib-nodep</artifactId>
      <version>3.2.7</version> <!-- {x-version-update;cglib:cglib-nodep;external_dependency} -->
      <scope>test</scope>
    </dependency>
  </dependencies>

  <build>
    <sourceDirectory>src/main/java</sourceDirectory>
    <testSourceDirectory>src/test/java</testSourceDirectory>
    <testResources>
      <testResource>
        <directory>${basedir}/src/test/resources</directory>
      </testResource>
    </testResources>
  </build>

  <profiles>
    <profile>
      <id>java8</id>
      <activation>
        <jdk>[1.8,9)</jdk>
      </activation>
      <build>
        <plugins>
          <plugin>
            <groupId>org.apache.maven.plugins</groupId>
            <artifactId>maven-compiler-plugin</artifactId>
            <version>3.8.1</version> <!-- {x-version-update;org.apache.maven.plugins:maven-compiler-plugin;external_dependency} -->
            <configuration>
              <source>1.8</source>
              <target>1.8</target>
              <showWarnings>true</showWarnings>
              <failOnWarning>true</failOnWarning>
              <compilerArgs>
                <arg>-Xlint:all</arg>
                <arg>-Xlint:-serial</arg>
                <arg>-Xlint:-deprecation</arg>
                <arg>-Xlint:-processing</arg>
              </compilerArgs>
              <excludes>
                <exclude>module-info.java</exclude>
              </excludes>
            </configuration>

            <executions>
              <execution>
                <id>test-compile</id>
                <phase>process-test-sources</phase>
                <goals>
                  <goal>testCompile</goal>
                </goals>
                <configuration>
                  <compilerId>groovy-eclipse-compiler</compilerId>
                  <compilerArgs>-warn:-unused</compilerArgs>
                </configuration>
              </execution>
              <execution>
                <id>default-testCompile</id>
                <phase>process-test-sources</phase>
                <goals>
                  <goal>testCompile</goal>
                </goals>
                <configuration>
                  <compilerId>groovy-eclipse-compiler</compilerId>
                  <compilerArgs>-warn:-unused</compilerArgs>
                </configuration>
              </execution>
            </executions>
            <dependencies>
              <dependency>
                <groupId>org.codehaus.groovy</groupId>
                <artifactId>groovy-eclipse-compiler</artifactId>
                <version>3.4.0-01</version> <!-- {x-version-update;org.codehaus.groovy:groovy-eclipse-compiler;external_dependency} -->
              </dependency>
              <dependency>
                <groupId>org.codehaus.groovy</groupId>
                <artifactId>groovy-eclipse-batch</artifactId>
                <version>2.5.8-01</version> <!-- {x-version-update;org.codehaus.groovy:groovy-eclipse-batch;external_dependency} -->
              </dependency>
            </dependencies>
          </plugin>
          <plugin>
            <groupId>org.apache.maven.plugins</groupId>
            <artifactId>maven-surefire-plugin</artifactId>
            <version>3.0.0-M3</version> <!-- {x-version-update;org.apache.maven.plugins:maven-surefire-plugin;external_dependency} -->
          </plugin>
        </plugins>
      </build>
    </profile>

    <profile>
      <id>java9plus</id>
      <activation>
        <jdk>[9,)</jdk>
      </activation>
      <build>
        <plugins>
          <plugin>
            <!-- Skip maven compiler and use gmavenplus plugin instead -->
            <groupId>org.apache.maven.plugins</groupId>
            <artifactId>maven-compiler-plugin</artifactId>
            <version>3.8.1</version> <!-- {x-version-update;org.apache.maven.plugins:maven-compiler-plugin;external_dependency} -->
            <configuration>
              <source>9</source>
              <target>9</target>
            </configuration>
            <executions>
              <execution>
                <id>test-compile</id>
                <phase>process-test-sources</phase>
                <goals>
                  <goal>testCompile</goal>
                </goals>
                <configuration>
                  <compilerId>groovy-eclipse-compiler</compilerId>
                  <compilerArgs>-warn:-unused</compilerArgs>
                  <release>8</release>
                </configuration>
              </execution>
              <execution>
                <id>default-testCompile</id>
                <phase>process-test-sources</phase>
                <goals>
                  <goal>testCompile</goal>
                </goals>
                <configuration>
                  <compilerId>groovy-eclipse-compiler</compilerId>
                  <compilerArgs>-warn:-unused</compilerArgs>
                  <release>8</release>
                </configuration>
              </execution>
            </executions>
            <dependencies>
              <dependency>
                <groupId>org.codehaus.groovy</groupId>
                <artifactId>groovy-eclipse-compiler</artifactId>
                <version>3.4.0-01</version> <!-- {x-version-update;org.codehaus.groovy:groovy-eclipse-compiler;external_dependency} -->
              </dependency>
              <dependency>
                <groupId>org.codehaus.groovy</groupId>
                <artifactId>groovy-eclipse-batch</artifactId>
                <version>2.5.8-01</version> <!-- {x-version-update;org.codehaus.groovy:groovy-eclipse-batch;external_dependency} -->
              </dependency>
            </dependencies>
          </plugin>

          <plugin>
            <groupId>org.apache.maven.plugins</groupId>
            <artifactId>maven-surefire-plugin</artifactId>
            <version>3.0.0-M3</version> <!-- {x-version-update;org.apache.maven.plugins:maven-surefire-plugin;external_dependency} -->
            <configuration>
              <argLine>
                --add-exports com.azure.core/com.azure.core.implementation.http=ALL-UNNAMED
                --add-exports com.azure.core/com.azure.core.implementation.serializer.jackson=ALL-UNNAMED
                --add-exports com.azure.core/com.azure.core.implementation.util=ALL-UNNAMED
                --add-opens com.azure.storage.common/com.azure.storage.common.implementation=ALL-UNNAMED
                --add-opens com.azure.storage.common/com.azure.storage.common.sas=ALL-UNNAMED
                --add-opens com.azure.storage.blob/com.azure.storage.blob=ALL-UNNAMED
                --add-opens com.azure.storage.blob/com.azure.storage.blob.implementation=ALL-UNNAMED
                --add-opens com.azure.storage.blob/com.azure.storage.blob.implementation.util=ALL-UNNAMED
                --add-opens com.azure.storage.blob/com.azure.storage.blob.specialized=ALL-UNNAMED
                --add-reads com.azure.core=ALL-UNNAMED
                --add-reads com.azure.core.test=ALL-UNNAMED
                --add-reads com.azure.core.amqp=ALL-UNNAMED
                --add-reads com.azure.storage.common=ALL-UNNAMED
              </argLine>
            </configuration>
          </plugin>
        </plugins>
      </build>
    </profile>
  </profiles>
</project><|MERGE_RESOLUTION|>--- conflicted
+++ resolved
@@ -13,11 +13,7 @@
 
   <groupId>com.azure</groupId>
   <artifactId>azure-storage-blob</artifactId>
-<<<<<<< HEAD
-  <version>12.2.0</version> <!-- {x-version-update;com.azure:azure-storage-blob;current} -->
-=======
   <version>12.4.0-beta.1</version> <!-- {x-version-update;com.azure:azure-storage-blob;current} -->
->>>>>>> 174756db
 
   <name>Microsoft Azure client library for Blob Storage</name>
   <description>This module contains client library for Microsoft Azure Blob Storage.</description>
@@ -64,11 +60,7 @@
     <dependency>
       <groupId>com.azure</groupId>
       <artifactId>azure-storage-common</artifactId>
-<<<<<<< HEAD
-      <version>12.2.0</version> <!-- {x-version-update;com.azure:azure-storage-common;current} -->
-=======
       <version>12.4.0-beta.1</version> <!-- {x-version-update;com.azure:azure-storage-common;current} -->
->>>>>>> 174756db
     </dependency>
     <dependency>
       <groupId>org.slf4j</groupId>
@@ -101,11 +93,7 @@
     <dependency>
       <groupId>com.azure</groupId>
       <artifactId>azure-identity</artifactId>
-<<<<<<< HEAD
-      <version>1.0.2</version> <!-- {x-version-update;com.azure:azure-identity;dependency} -->
-=======
       <version>1.0.3</version> <!-- {x-version-update;com.azure:azure-identity;dependency} -->
->>>>>>> 174756db
       <scope>test</scope>
     </dependency>
     <dependency>
