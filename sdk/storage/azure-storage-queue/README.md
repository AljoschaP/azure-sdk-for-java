--- conflicted
+++ resolved
@@ -25,58 +25,6 @@
 ```
 [//]: # ({x-version-update-end})
 
-<<<<<<< HEAD
-### Default HTTP Client
-All client libraries, by default, use Netty HTTP client. Adding the above dependency will automatically configure Storage Queue to use Netty HTTP client.
-
-### Alternate HTTP client
-If, instead of Netty it is preferable to use OkHTTP, there is a HTTP client available for that too. Exclude the default
-Netty and include OkHTTP client in your pom.xml.
-
-[//]: # ({x-version-update-start;com.azure:azure-storage-queue;current})
-```xml
-<!-- Add Storage Queue dependency without Netty HTTP client -->
-<dependency>
-    <groupId>com.azure</groupId>
-    <artifactId>azure-storage-queue</artifactId>
-      <version>12.2.0</version>
-    <exclusions>
-      <exclusion>
-        <groupId>com.azure</groupId>
-        <artifactId>azure-core-http-netty</artifactId>
-      </exclusion>
-    </exclusions>
-</dependency>
-```
-[//]: # ({x-version-update-end})
-[//]: # ({x-version-update-start;com.azure:azure-core-http-okhttp;current})
-```xml
-<!-- Add OkHTTP client to use with Storage Queue -->
-<dependency>
-  <groupId>com.azure</groupId>
-  <artifactId>azure-core-http-okhttp</artifactId>
-  <version>1.1.0</version>
-</dependency>
-```
-[//]: # ({x-version-update-end})
-
-### Configuring HTTP Clients
-When an HTTP client is included on the classpath, as shown above, it is not necessary to specify it in the client library [builders](#build-a-client), unless you want to customize the HTTP client in some fashion. If this is desired, the `httpClient` builder method is often available to achieve just this, by allowing users to provide a custom (or customized) `com.azure.core.http.HttpClient` instances.
-
-For starters, by having the Netty or OkHTTP dependencies on your classpath, as shown above, you can create new instances of these `HttpClient` types using their builder APIs. For example, here is how you would create a Netty HttpClient instance:
-
-### Default SSL library
-All client libraries, by default, use the Tomcat-native Boring SSL library to enable native-level performance for SSL operations. The Boring SSL library is an uber jar containing native libraries for Linux / macOS / Windows, and provides better performance compared to the default SSL implementation within the JDK. For more information, including how to reduce the dependency size, refer to the [performance tuning][performance_tuning] section of the wiki.
-
-```java
-HttpClient client = new NettyAsyncHttpClientBuilder()
-    .port(8080)
-    .wiretap(true)
-    .build();
-```
-
-=======
->>>>>>> 174756db
 ### Create a Storage Account
 To create a Storage Account you can use the Azure Portal or [Azure CLI][azure_cli].
 
