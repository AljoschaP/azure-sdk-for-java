--- conflicted
+++ resolved
@@ -1182,11 +1182,7 @@
                 throw new IllegalArgumentException("document");
             }
 
-<<<<<<< HEAD
-        ByteBuffer content = serializeJsonToByteBuffer(typedDocument, mapper);
-=======
             Document typedDocument = documentFromObject(document, mapper);
->>>>>>> 33f4f7c4
 
             return this.replaceDocumentInternal(documentLink, typedDocument, options, retryPolicyInstance);
 
@@ -1204,41 +1200,17 @@
             requestRetryPolicy = new PartitionKeyMismatchRetryPolicy(collectionCache, requestRetryPolicy, collectionLink, options);
         }
         DocumentClientRetryPolicy finalRequestRetryPolicy = requestRetryPolicy;
-<<<<<<< HEAD
-        if (document == null) {
-            throw new IllegalArgumentException("document");
-        }
-
-        logger.debug("Replacing a Document. documentLink: [{}]", document.getSelfLink());
-        final String path = Utils.joinPath(document.getSelfLink(), null);
-        final Map<String, String> requestHeaders = getRequestHeaders(options);
-
-        ByteBuffer content = serializeJsonToByteBuffer(document, mapper);
-
-        final RxDocumentServiceRequest request = RxDocumentServiceRequest.create(OperationType.Replace,
-            ResourceType.Document, path, requestHeaders, options, content);
-
-        return ObservableHelper.inlineIfPossibleAsObs(() -> replaceDocumentInternal(document, options, content, finalRequestRetryPolicy, request), requestRetryPolicy);
-    }
-
-    private Mono<ResourceResponse<Document>> replaceDocumentInternal(Document document, RequestOptions options, ByteBuffer contentAsByteBuffer, DocumentClientRetryPolicy retryPolicyInstance, RxDocumentServiceRequest request) {
-=======
         return ObservableHelper.inlineIfPossibleAsObs(() -> replaceDocumentInternal(document, options, finalRequestRetryPolicy), requestRetryPolicy);
     }
 
     private Mono<ResourceResponse<Document>> replaceDocumentInternal(Document document, RequestOptions options, DocumentClientRetryPolicy retryPolicyInstance) {
->>>>>>> 33f4f7c4
 
         try {
             if (document == null) {
                 throw new IllegalArgumentException("document");
             }
 
-<<<<<<< HEAD
-            return this.replaceDocumentInternal(document.getSelfLink(), document, options, contentAsByteBuffer, retryPolicyInstance, request);
-=======
             return this.replaceDocumentInternal(document.getSelfLink(), document, options, retryPolicyInstance);
->>>>>>> 33f4f7c4
 
         } catch (Exception e) {
             logger.debug("Failure in replacing a database due to [{}]", e.getMessage());
@@ -1246,10 +1218,6 @@
         }
     }
 
-<<<<<<< HEAD
-    private Mono<ResourceResponse<Document>> replaceDocumentInternal(String documentLink, Document document,
-                                                                     RequestOptions options, ByteBuffer content, DocumentClientRetryPolicy retryPolicyInstance, RxDocumentServiceRequest request) {
-=======
     private Mono<ResourceResponse<Document>> replaceDocumentInternal(String documentLink,
                                                                      Document document,
                                                                      RequestOptions options,
@@ -1263,11 +1231,10 @@
         final String path = Utils.joinPath(documentLink, null);
         final Map<String, String> requestHeaders = getRequestHeaders(options);
 
-        String content = toJsonString(document, mapper);
+        ByteBuffer content = serializeJsonToByteBuffer(document, mapper);
 
         final RxDocumentServiceRequest request = RxDocumentServiceRequest.create(OperationType.Replace,
             ResourceType.Document, path, requestHeaders, options, content);
->>>>>>> 33f4f7c4
 
         Mono<Utils.ValueHolder<DocumentCollection>> collectionObs = collectionCache.resolveCollectionAsync(request);
         Mono<RxDocumentServiceRequest> requestObs = addPartitionKeyInformation(request, content, document, options, collectionObs);
