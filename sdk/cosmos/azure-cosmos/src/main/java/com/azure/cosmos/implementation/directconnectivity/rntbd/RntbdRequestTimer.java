// Copyright (c) Microsoft Corporation. All rights reserved.
// Licensed under the MIT License.

package com.azure.cosmos.implementation.directconnectivity.rntbd;

import io.netty.util.HashedWheelTimer;
import io.netty.util.Timeout;
import io.netty.util.TimerTask;
import org.slf4j.Logger;
import org.slf4j.LoggerFactory;

import java.util.Set;
import java.util.concurrent.TimeUnit;
<<<<<<< HEAD
import java.util.concurrent.atomic.AtomicBoolean;
=======
>>>>>>> 29306f5e

public final class RntbdRequestTimer implements AutoCloseable {

    private static final Logger logger = LoggerFactory.getLogger(RntbdRequestTimer.class);
<<<<<<< HEAD
    private final AtomicBoolean closed = new AtomicBoolean();

    private final long requestTimeoutInNanos;
    private final HashedWheelTimer timer;

    public RntbdRequestTimer(final long requestTimeoutInNanos) {
        // HashedWheelTimer code inspection shows that timeout tasks expire within two timer resolution units
        this.timer = new HashedWheelTimer(TIMER_RESOLUTION_IN_NANOS, TimeUnit.NANOSECONDS);
=======
    private final long requestTimeoutInNanos;
    private final Timer timer;

    public RntbdRequestTimer(final long requestTimeoutInNanos, final long requestTimerResolutionInNanos) {
        // The HashWheelTimer code shows that cancellation of a timeout takes two timer resolution units to complete.
        this.timer = new HashedWheelTimer(requestTimerResolutionInNanos, TimeUnit.NANOSECONDS);
>>>>>>> 29306f5e
        this.requestTimeoutInNanos = requestTimeoutInNanos;
    }

    public long getRequestTimeout(final TimeUnit unit) {
<<<<<<< HEAD
        return unit.convert(this.requestTimeoutInNanos, TimeUnit.NANOSECONDS);
=======
        return unit.convert(requestTimeoutInNanos, TimeUnit.NANOSECONDS);
>>>>>>> 29306f5e
    }

    @Override
    public void close() {
<<<<<<< HEAD

        if (this.closed.compareAndSet(false, true)) {

            final Set<Timeout> timeouts = this.timer.stop();
            final int count = timeouts.size();

            if (count > 0) {

                for (final Timeout timeout : timeouts) {
                    if (!timeout.isExpired()) {
                        try {
                            timeout.task().run(timeout);
                        } catch (Throwable error) {
                            logger.warn("timeout task failed due to ", error);
                        }
                    }
                }
=======
        final Set<Timeout> timeouts = this.timer.stop();
        if (logger.isDebugEnabled()) {
            final int count = timeouts.size();
            if (count > 0) {
                logger.debug("request expiration tasks cancelled: {}", count);
>>>>>>> 29306f5e
            }
        }
    }

    public Timeout newTimeout(final TimerTask task) {
        return this.timer.newTimeout(task, this.requestTimeoutInNanos, TimeUnit.NANOSECONDS);
    }
}<|MERGE_RESOLUTION|>--- conflicted
+++ resolved
@@ -5,75 +5,37 @@
 
 import io.netty.util.HashedWheelTimer;
 import io.netty.util.Timeout;
+import io.netty.util.Timer;
 import io.netty.util.TimerTask;
 import org.slf4j.Logger;
 import org.slf4j.LoggerFactory;
 
 import java.util.Set;
 import java.util.concurrent.TimeUnit;
-<<<<<<< HEAD
-import java.util.concurrent.atomic.AtomicBoolean;
-=======
->>>>>>> 29306f5e
 
 public final class RntbdRequestTimer implements AutoCloseable {
 
     private static final Logger logger = LoggerFactory.getLogger(RntbdRequestTimer.class);
-<<<<<<< HEAD
-    private final AtomicBoolean closed = new AtomicBoolean();
-
-    private final long requestTimeoutInNanos;
-    private final HashedWheelTimer timer;
-
-    public RntbdRequestTimer(final long requestTimeoutInNanos) {
-        // HashedWheelTimer code inspection shows that timeout tasks expire within two timer resolution units
-        this.timer = new HashedWheelTimer(TIMER_RESOLUTION_IN_NANOS, TimeUnit.NANOSECONDS);
-=======
     private final long requestTimeoutInNanos;
     private final Timer timer;
 
     public RntbdRequestTimer(final long requestTimeoutInNanos, final long requestTimerResolutionInNanos) {
         // The HashWheelTimer code shows that cancellation of a timeout takes two timer resolution units to complete.
         this.timer = new HashedWheelTimer(requestTimerResolutionInNanos, TimeUnit.NANOSECONDS);
->>>>>>> 29306f5e
         this.requestTimeoutInNanos = requestTimeoutInNanos;
     }
 
     public long getRequestTimeout(final TimeUnit unit) {
-<<<<<<< HEAD
-        return unit.convert(this.requestTimeoutInNanos, TimeUnit.NANOSECONDS);
-=======
         return unit.convert(requestTimeoutInNanos, TimeUnit.NANOSECONDS);
->>>>>>> 29306f5e
     }
 
     @Override
     public void close() {
-<<<<<<< HEAD
-
-        if (this.closed.compareAndSet(false, true)) {
-
-            final Set<Timeout> timeouts = this.timer.stop();
-            final int count = timeouts.size();
-
-            if (count > 0) {
-
-                for (final Timeout timeout : timeouts) {
-                    if (!timeout.isExpired()) {
-                        try {
-                            timeout.task().run(timeout);
-                        } catch (Throwable error) {
-                            logger.warn("timeout task failed due to ", error);
-                        }
-                    }
-                }
-=======
         final Set<Timeout> timeouts = this.timer.stop();
         if (logger.isDebugEnabled()) {
             final int count = timeouts.size();
             if (count > 0) {
                 logger.debug("request expiration tasks cancelled: {}", count);
->>>>>>> 29306f5e
             }
         }
     }
