// Copyright (c) Microsoft Corporation. All rights reserved.
// Licensed under the MIT License.

package com.azure.cosmos.implementation;

import com.azure.cosmos.ChangeFeedOptions;
import com.azure.cosmos.FeedOptions;
import com.azure.cosmos.Resource;
import com.azure.cosmos.SqlQuerySpec;
import com.azure.cosmos.implementation.directconnectivity.WFConstants;
import com.azure.cosmos.implementation.routing.PartitionKeyRangeIdentity;
import com.fasterxml.jackson.databind.util.ByteBufferBackedInputStream;
import io.netty.buffer.ByteBuf;
import io.netty.buffer.Unpooled;
import org.apache.commons.io.IOUtils;
import org.apache.commons.lang3.StringUtils;
import reactor.core.publisher.Flux;

import java.io.IOException;
import java.io.InputStream;
import java.io.UnsupportedEncodingException;
import java.net.URI;
import java.nio.ByteBuffer;
import java.nio.charset.StandardCharsets;
import java.util.HashMap;
import java.util.Map;
import java.util.UUID;

/**
 * This is core Transport/Connection agnostic request to the Azure Cosmos DB database service.
 */
public class RxDocumentServiceRequest {
    private static final char PREFER_HEADER_SEPERATOR = ';';
    private static final String PREFER_HEADER_VALUE_FORMAT = "%s=%s";

    public volatile boolean forcePartitionKeyRangeRefresh;
    public volatile boolean forceCollectionRoutingMapRefresh;
    private String resourceId;
    private final ResourceType resourceType;
    private final Map<String, String> headers;
    private volatile String continuation;
    private boolean isMedia = false;
    private final boolean isNameBased;
    private final OperationType operationType;
    private final String resourceAddress;
    public volatile boolean forceNameCacheRefresh;
    private volatile URI endpointOverride = null;
    private final UUID activityId;
    private volatile String resourceFullName;

    private volatile String originalSessionToken;
    private volatile PartitionKeyRangeIdentity partitionKeyRangeIdentity;
    private volatile Integer defaultReplicaIndex;

    public DocumentServiceRequestContext requestContext;

    private Flux<byte[]> contentObservable;
<<<<<<< HEAD
    private ByteBuffer byteBuffer;
=======
    private byte[] byteContent;
>>>>>>> 2bf34ebd

    // NOTE: TODO: these fields are copied from .Net SDK
    // some of these fields are missing from the main java sdk service request
    // so it means most likely the corresponding features are also missing from the main sdk
    // we need to wire this up.
    public boolean UseGatewayMode;

    private volatile boolean isDisposed = false;
    public volatile String entityId;
    public volatile String queryString;
    public volatile boolean isFeed;
    public volatile AuthorizationTokenType authorizationTokenType;
    public volatile Map<String, Object> properties;

    public boolean isReadOnlyRequest() {
        return this.operationType == OperationType.Read
                || this.operationType == OperationType.ReadFeed
                || this.operationType == OperationType.Head
                || this.operationType == OperationType.HeadFeed
                || this.operationType == OperationType.Query
                || this.operationType == OperationType.SqlQuery;
    }

    public boolean isReadOnlyScript() {
        String isReadOnlyScript = this.headers.get(HttpConstants.HttpHeaders.IS_READ_ONLY_SCRIPT);
        if(StringUtils.isEmpty(isReadOnlyScript)) {
            return false;
        } else {
            return this.operationType.equals(OperationType.ExecuteJavaScript) && isReadOnlyScript.equalsIgnoreCase(Boolean.TRUE.toString());
        }
    }

    /**
     * @param operationType          the operation type.
     * @param resourceIdOrFullName   the request id or full name.
     * @param resourceType           the resource type.
     * @param byteContent            the byte content.
     * @param headers                the headers.
     * @param isNameBased            whether request is name based.
     * @param authorizationTokenType the request authorizationTokenType.
     */
    private RxDocumentServiceRequest(OperationType operationType,
                                     String resourceIdOrFullName,
                                     ResourceType resourceType,
                                     byte[] byteContent,
                                     Map<String, String> headers,
                                     boolean isNameBased,
                                     AuthorizationTokenType authorizationTokenType) {
        this(operationType, resourceIdOrFullName, resourceType, wrapByteBuffer(byteContent), headers, isNameBased, authorizationTokenType);
    }

    /**
     * @param operationType          the operation type.
     * @param resourceIdOrFullName   the request id or full name.
     * @param resourceType           the resource type.
     * @param byteBuffer             the byte content.
     * @param headers                the headers.
     * @param isNameBased            whether request is name based.
     * @param authorizationTokenType the request authorizationTokenType.
     */
    private RxDocumentServiceRequest(OperationType operationType,
                                     String resourceIdOrFullName,
                                     ResourceType resourceType,
                                     ByteBuffer byteBuffer,
                                     Map<String, String> headers,
                                     boolean isNameBased,
                                     AuthorizationTokenType authorizationTokenType) {
        this.operationType = operationType;
        this.forceNameCacheRefresh = false;
        this.resourceType = resourceType;
        this.byteBuffer = byteBuffer;
        this.headers = headers != null ? headers : new HashMap<>();
        this.activityId = Utils.randomUUID();
        this.isFeed = false;
        this.isNameBased = isNameBased;
        if (!isNameBased) {
            this.resourceId = resourceIdOrFullName;
        }
        this.resourceAddress = resourceIdOrFullName;
        this.authorizationTokenType = authorizationTokenType;
        this.requestContext = new DocumentServiceRequestContext();
        if (StringUtils.isNotEmpty(this.headers.get(WFConstants.BackendHeaders.PARTITION_KEY_RANGE_ID)))
            this.partitionKeyRangeIdentity = PartitionKeyRangeIdentity.fromHeader(this.headers.get(WFConstants.BackendHeaders.PARTITION_KEY_RANGE_ID));
    }

    /**
     * Creates a AbstractDocumentServiceRequest
     *
     * @param operationType     the operation type.
     * @param resourceIdOrFullName        the request id or full name.
     * @param resourceType      the resource type.
     * @param path              the path.
     * @param headers           the headers
     */
    private RxDocumentServiceRequest(OperationType operationType,
            String resourceIdOrFullName,
            ResourceType resourceType,
            String path,
            Map<String, String> headers) {
        this.requestContext = new DocumentServiceRequestContext();
        this.operationType = operationType;
        this.resourceType = resourceType;
        this.requestContext.sessionToken = null;
        this.headers = headers != null ? headers : new HashMap<>();
        this.activityId = Utils.randomUUID();
        this.isFeed = false;
        PathInfo pathInfo = new PathInfo(false, null, null, false);
        if (StringUtils.isNotEmpty(path)) {
            if (PathsHelper.tryParsePathSegments(path, pathInfo, null)) {
                this.isNameBased = pathInfo.isNameBased;
                this.isFeed = pathInfo.isFeed;
                resourceIdOrFullName = pathInfo.resourceIdOrFullName;
                if (!this.isNameBased) {
                if (resourceType == ResourceType.Media) {
                    this.resourceId = getAttachmentIdFromMediaId(resourceIdOrFullName);
                } else {
                    this.resourceId = resourceIdOrFullName;
                }

                this.resourceAddress = resourceIdOrFullName;

                    // throw exception when the address parsing fail
                    // do not parse address for offer resource
                    if (StringUtils.isNotEmpty(this.resourceId) && !ResourceId.tryParse(this.resourceId).getLeft()
                            && !resourceType.equals(ResourceType.Offer) && !resourceType.equals(ResourceType.Media)
                            && !resourceType.equals(ResourceType.MasterPartition)
                            && !resourceType.equals(ResourceType.ServerPartition)
                            && !resourceType.equals(ResourceType.DatabaseAccount)
                            && !resourceType.equals(ResourceType.RidRange)) {
                        throw new IllegalArgumentException(
                                String.format(RMResources.InvalidResourceUrlQuery, path, HttpConstants.QueryStrings.URL));
                    }
                } else {
                    this.resourceAddress = resourceIdOrFullName;
                    this.resourceId = null;
                }
            } else {
                throw new IllegalArgumentException(RMResources.NotFound);
            }
        } else {
            this.isNameBased = false;
            this.resourceAddress = resourceIdOrFullName;
        }

        if (StringUtils.isNotEmpty(this.headers.get(HttpConstants.HttpHeaders.PARTITION_KEY_RANGE_ID))) {
            this.partitionKeyRangeIdentity = PartitionKeyRangeIdentity
                    .fromHeader(this.headers.get(HttpConstants.HttpHeaders.PARTITION_KEY_RANGE_ID));
        }
    }

    /**
     * Creates a DocumentServiceRequest
     *
     * @param resourceId        the resource Id.
     * @param resourceType      the resource type.
     * @param byteBuffer           the byte content observable\
     * @param contentObservable the byte content observable
     * @param headers           the request headers.
     */
    private RxDocumentServiceRequest(OperationType operationType,
                                     String resourceId,
                                     ResourceType resourceType,
                                     Flux<byte[]> contentObservable,
                                     ByteBuffer byteBuffer,
                                     String path,
                                     Map<String, String> headers,
                                     AuthorizationTokenType authorizationTokenType) {
        this(operationType,
            resourceId,
            resourceType,
            path,
            headers);
        this.authorizationTokenType = authorizationTokenType;
        this.byteBuffer = byteBuffer;
        this.contentObservable = contentObservable;
    }


    /**
     * Creates a DocumentServiceRequest
     *
     * @param resourceId        the resource Id.
     * @param resourceType      the resource type.
     * @param content           the byte content observable\
     * @param contentObservable the byte content observable
     * @param headers           the request headers.
     */
    private RxDocumentServiceRequest(OperationType operationType,
            String resourceId,
            ResourceType resourceType,
            Flux<byte[]> contentObservable,
            byte[] content,
            String path,
            Map<String, String> headers,
            AuthorizationTokenType authorizationTokenType) {
        this(operationType, resourceId, resourceType, contentObservable, wrapByteBuffer(content), path, headers, authorizationTokenType);
    }

    /**
     * Creates a DocumentServiceRequest with an HttpEntity.
     *
     * @param resourceType          the resource type.
     * @param path                  the relative URI path.
     * @param contentObservable     the byte content observable
     * @param headers               the request headers.
     */
    private RxDocumentServiceRequest(OperationType operationType,
            ResourceType resourceType,
            String path,
            Flux<byte[]> contentObservable,
            Map<String, String> headers,
            AuthorizationTokenType authorizationTokenType) {
        this(operationType, extractIdFromUri(path), resourceType, contentObservable, (ByteBuffer) null, path, headers, authorizationTokenType);
    }

    /**
     * Creates a DocumentServiceRequest with an HttpEntity.
     *
     * @param resourceType the resource type.
     * @param path         the relative URI path.
     * @param byteBuffer  the byte content.
     * @param headers      the request headers.
     */
    private RxDocumentServiceRequest(OperationType operationType,
                                     ResourceType resourceType,
                                     String path,
                                     ByteBuffer byteBuffer,
                                     Map<String, String> headers,
                                     AuthorizationTokenType authorizationTokenType) {
        this(operationType, extractIdFromUri(path), resourceType, null, byteBuffer, path, headers, authorizationTokenType);
    }

    /**
     * Creates a DocumentServiceRequest with an HttpEntity.
     *
     * @param resourceType the resource type.
     * @param path         the relative URI path.
     * @param byteContent  the byte content.
     * @param headers      the request headers.
     */
    private RxDocumentServiceRequest(OperationType operationType,
            ResourceType resourceType,
            String path,
            byte[] byteContent,
            Map<String, String> headers,
            AuthorizationTokenType authorizationTokenType) {
        this(operationType, extractIdFromUri(path), resourceType, null, byteContent, path, headers, authorizationTokenType);
    }

    /**
     * Creates a DocumentServiceRequest with an HttpEntity.
     *
     * @param resourceType          the resource type.
     * @param path                  the relative URI path.
     * @param headers               the request headers.
     */
    private RxDocumentServiceRequest(OperationType operationType,
            ResourceType resourceType,
            String path,
            Map<String, String> headers,
            AuthorizationTokenType authorizationTokenType) {
        this(operationType, extractIdFromUri(path), resourceType, null , (ByteBuffer) null, path, headers, authorizationTokenType);
    }

    public void setContentBytes(byte[] contentBytes) {
        this.byteBuffer = wrapByteBuffer(contentBytes);
    }

    public void setByteBuffer(ByteBuffer byteBuffer) {
        this.byteBuffer = byteBuffer;
    }

    /**
     * Creates a DocumentServiceRequest with a stream.
     *
     * @param operation    the operation type.
     * @param resourceType the resource type.
     * @param relativePath the relative URI path.
     * @param content      the content observable
     * @param headers      the request headers.
     * @return the created document service request.
     */
    public static RxDocumentServiceRequest create(OperationType operation,
            ResourceType resourceType,
            String relativePath,
            Flux<byte[]> content,
            Map<String, String> headers) {
        return new RxDocumentServiceRequest(operation, resourceType, relativePath, content, headers, AuthorizationTokenType.PrimaryMasterKey);
    }

    /**
     * Creates a DocumentServiceRequest with a stream.
     *
     * @param operation    the operation type.
     * @param resourceType the resource type.
     * @param relativePath the relative URI path.
     * @param content      the content observable
     * @param headers      the request headers.
     * @return the created document service request.
     */
    public static RxDocumentServiceRequest create(OperationType operation,
            ResourceType resourceType,
            String relativePath,
            Flux<byte[]> content,
            Map<String, String> headers,
            AuthorizationTokenType authorizationTokenType) {
        return new RxDocumentServiceRequest(operation, resourceType, relativePath, content, headers, authorizationTokenType);
    }

    /** Creates a DocumentServiceRequest with a stream.
     *
     * @param operation    the operation type.
     * @param resourceType the resource type.
     * @param relativePath the relative URI path.
     * @param inputStream  the input stream.
     * @param headers      the request headers.
     * @return the created document service request.
     */
    public static RxDocumentServiceRequest create(OperationType operation,
            ResourceType resourceType,
            String relativePath,
            InputStream inputStream,
            Map<String, String> headers) throws IOException {
        Flux<byte[]> byteFlux = Flux.just(IOUtils.toByteArray(inputStream));
        return new RxDocumentServiceRequest(operation, resourceType, relativePath, byteFlux, headers, AuthorizationTokenType.PrimaryMasterKey);
    }

    /** Creates a DocumentServiceRequest with a stream.
     *
     * @param operation    the operation type.
     * @param resourceType the resource type.
     * @param relativePath the relative URI path.
     * @param inputStream  the input stream.
     * @param headers      the request headers.
     * @param authorizationTokenType      the request authorizationTokenType.
     * @return the created document service request.
     */
    public static RxDocumentServiceRequest create(OperationType operation,
            ResourceType resourceType,
            String relativePath,
            InputStream inputStream,
            Map<String, String> headers,
            AuthorizationTokenType authorizationTokenType) throws IOException {
        Flux<byte[]> byteFlux = Flux.just(IOUtils.toByteArray(inputStream));
        return new RxDocumentServiceRequest(operation, resourceType, relativePath, byteFlux, headers, authorizationTokenType);
    }

    /**
     * Creates a DocumentServiceRequest with a resource.
     *
     * @param operation    the operation type.
     * @param resourceType the resource type.
     * @param relativePath the relative URI path.
     * @param resource     the resource of the request.
     * @param headers      the request headers.
     * @return the created document service request.
     */
    public static RxDocumentServiceRequest create(OperationType operation,
            ResourceType resourceType,
            String relativePath,
            Resource resource,
            Map<String, String> headers) {
        return create(operation, resourceType, relativePath, resource, headers, (RequestOptions)null);
    }

    /**
     * Creates a DocumentServiceRequest with a resource.
     *
     * @param operation    the operation type.
     * @param resourceType the resource type.
     * @param relativePath the relative URI path.
     * @param resource     the resource of the request.
     * @param headers      the request headers.
     * @param options      the request/feed/changeFeed options.
     * @return the created document service request.
     */
    public static RxDocumentServiceRequest create(OperationType operation,
            ResourceType resourceType,
            String relativePath,
            Resource resource,
            Map<String, String> headers,
            Object options) {

        RxDocumentServiceRequest request = new RxDocumentServiceRequest(operation, resourceType, relativePath,
                // TODO: this re-encodes, can we improve performance here?
                resource.toJson().getBytes(StandardCharsets.UTF_8), headers, AuthorizationTokenType.PrimaryMasterKey);
        request.properties = getProperties(options);
        return request;
    }

    public static RxDocumentServiceRequest create(OperationType operation,
                                                       ResourceType resourceType,
                                                       String relativePath,
                                                       Map<String, String> headers,
                                                       Object options,
                                                       ByteBuffer byteBuffer) {

        RxDocumentServiceRequest request = new RxDocumentServiceRequest(operation, resourceType, relativePath,
            byteBuffer, headers, AuthorizationTokenType.PrimaryMasterKey);
        request.properties = getProperties(options);
        return request;
    }

    public static RxDocumentServiceRequest create(OperationType operation,
                                                  ResourceType resourceType,
                                                  String relativePath,
                                                  Map<String, String> headers,
                                                  Object options,
                                                  String content) {

        return create(operation, resourceType, relativePath, headers, options, wrapByteBuffer(content));
    }

    /**
     * Creates a DocumentServiceRequest with a query.
     *
     * @param operation    the operation type.
     * @param resourceType the resource type.
     * @param relativePath the relative URI path.
     * @param query        the query.
     * @param headers      the request headers.
     * @param options      the request/feed/changeFeed options.
     * @return the created document service request.
     */
    public static RxDocumentServiceRequest create(OperationType operation,
            ResourceType resourceType,
            String relativePath,
            String query,
            Map<String, String> headers,
            Object options) {
        RxDocumentServiceRequest request = new RxDocumentServiceRequest(operation, resourceType, relativePath,
                query.getBytes(StandardCharsets.UTF_8), headers, AuthorizationTokenType.PrimaryMasterKey);
        request.properties = getProperties(options);
        return request;
    }

    /**
     * Creates a DocumentServiceRequest with a query.
     *
     * @param operation    the operation type.
     * @param resourceType the resource type.
     * @param relativePath the relative URI path.
     * @param query        the query.
     * @param headers      the request headers.
     * @param authorizationTokenType      the request authorizationTokenType.
     * @return the created document service request.
     */
    public static RxDocumentServiceRequest create(OperationType operation,
            ResourceType resourceType,
            String relativePath,
            String query,
            Map<String, String> headers,
            AuthorizationTokenType authorizationTokenType) {
        return new RxDocumentServiceRequest(operation, resourceType, relativePath,
                query.getBytes(StandardCharsets.UTF_8), headers, authorizationTokenType);
    }

    /**
     * Creates a DocumentServiceRequest with a query.
     *
     * @param resourceType           the resource type.
     * @param relativePath           the relative URI path.
     * @param querySpec              the query.
     * @param queryCompatibilityMode the QueryCompatibilityMode mode.
     * @param headers                the request headers.
     * @return the created document service request.
     */
    public static RxDocumentServiceRequest create(ResourceType resourceType,
            String relativePath,
            SqlQuerySpec querySpec,
            QueryCompatibilityMode queryCompatibilityMode,
            Map<String, String> headers) {
        OperationType operation;
        String queryText;
        switch (queryCompatibilityMode) {
        case SqlQuery:
            if (querySpec.getParameters() != null && querySpec.getParameters().size() > 0) {
                throw new IllegalArgumentException(
                        String.format("Unsupported argument in query compatibility mode '{%s}'",
                                queryCompatibilityMode.toString()));
            }

            operation = OperationType.SqlQuery;
            queryText = querySpec.getQueryText();
            break;

        case Default:
        case Query:
        default:
            operation = OperationType.Query;
            queryText = querySpec.toJson();
            break;
        }

        Flux<byte[]> body = Flux.just(queryText).map(s -> StandardCharsets.UTF_8.encode(s).array());
        return new RxDocumentServiceRequest(operation, resourceType, relativePath, body, headers, AuthorizationTokenType.PrimaryMasterKey);
    }

    /**
     * Creates a DocumentServiceRequest without body.
     *
     * @param operation    the operation type.
     * @param resourceType the resource type.
     * @param relativePath the relative URI path.
     * @param headers      the request headers.
     * @return the created document service request.
     */
    public static RxDocumentServiceRequest create(OperationType operation,
            ResourceType resourceType,
            String relativePath,
            Map<String, String> headers) {
        return create(operation, resourceType, relativePath, headers, (RequestOptions)null);
    }

    /**
     * Creates a DocumentServiceRequest without body.
     *
     * @param operation    the operation type.
     * @param resourceType the resource type.
     * @param relativePath the relative URI path.
     * @param headers      the request headers.
     * @param options      the request/feed/changeFeed options.
     * @return the created document service request.
     */
    public static RxDocumentServiceRequest create(OperationType operation,
            ResourceType resourceType,
            String relativePath,
            Map<String, String> headers,
            Object options) {
        RxDocumentServiceRequest request = new RxDocumentServiceRequest(operation, resourceType, relativePath, headers, AuthorizationTokenType.PrimaryMasterKey);
        request.properties = getProperties(options);
        return request;
    }

    /**
     * Creates a DocumentServiceRequest without body.
     *
     * @param operation    the operation type.
     * @param resourceType the resource type.
     * @param relativePath the relative URI path.
     * @param headers      the request headers.
     * @param authorizationTokenType      the request authorizationTokenType.
     * @return the created document service request.
     */
    public static RxDocumentServiceRequest create(OperationType operation,
            ResourceType resourceType,
            String relativePath,
            Map<String, String> headers,
            AuthorizationTokenType authorizationTokenType) {
        return new RxDocumentServiceRequest(operation, resourceType, relativePath, headers, authorizationTokenType);
    }

    /**
     * Creates a DocumentServiceRequest without body.
     *
     * @param operation    the operation type.
     * @param resourceType the resource type.
     * @param relativePath the relative URI path.
     * @param headers      the request headers.
     * @return the created document service request.
     */
    public static RxDocumentServiceRequest create(OperationType operation,
            Resource resource,
            ResourceType resourceType,
            String relativePath,
            Map<String, String> headers) {
        byte[] resourceContent = resource.toJson().getBytes(StandardCharsets.UTF_8);
        return new RxDocumentServiceRequest(operation, resourceType, relativePath, resourceContent, headers, AuthorizationTokenType.PrimaryMasterKey);
    }

    /**
     * Creates a DocumentServiceRequest without body.
     *
     * @param operation    the operation type.
     * @param resourceType the resource type.
     * @param relativePath the relative URI path.
     * @param headers      the request headers.
     * @param authorizationTokenType      the request authorizationTokenType.
     * @return the created document service request.
     */
    public static RxDocumentServiceRequest create(OperationType operation,
            Resource resource,
            ResourceType resourceType,
            String relativePath,
            Map<String, String> headers,
            AuthorizationTokenType authorizationTokenType) {
        byte[] resourceContent = resource.toJson().getBytes(StandardCharsets.UTF_8);
        return new RxDocumentServiceRequest(operation, resourceType, relativePath, resourceContent, headers, authorizationTokenType);
    }

    /**
     * Creates a DocumentServiceRequest with a resourceId.
     *
     * @param operation    the operation type.
     * @param resourceId   the resource id.
     * @param resourceType the resource type.
     * @param headers      the request headers.
     * @return the created document service request.
     */
    public static RxDocumentServiceRequest create(OperationType operation,
            String resourceId,
            ResourceType resourceType,
            Map<String, String> headers) {
        return new RxDocumentServiceRequest(operation, resourceId,resourceType, (ByteBuffer) null, headers, false, AuthorizationTokenType.PrimaryMasterKey) ;
    }

    /**
     * Creates a DocumentServiceRequest with a resourceId.
     *
     * @param operation    the operation type.
     * @param resourceId   the resource id.
     * @param resourceType the resource type.
     * @param headers      the request headers.
     * @param authorizationTokenType      the request authorizationTokenType.
     * @return the created document service request.
     */
    public static RxDocumentServiceRequest create(OperationType operation,
            String resourceId,
            ResourceType resourceType,
            Map<String, String> headers,
            AuthorizationTokenType authorizationTokenType) {
        return new RxDocumentServiceRequest(operation, resourceId, resourceType, (ByteBuffer) null, headers, false, authorizationTokenType);
    }

    /**
     * Creates a DocumentServiceRequest with a resourceId.
     *
     * @param operation    the operation type.
     * @param resourceId   the resource id.
     * @param resourceType the resource type.
     * @param headers      the request headers.
     * @return the created document service request.
     */
    public static RxDocumentServiceRequest create(OperationType operation,
            String resourceId,
            ResourceType resourceType,
            Resource resource,
            Map<String, String> headers) {
        byte[] resourceContent = resource.toJson().getBytes(StandardCharsets.UTF_8);
        return new RxDocumentServiceRequest(operation, resourceId, resourceType, resourceContent, headers, false, AuthorizationTokenType.PrimaryMasterKey);
    }

    /**
     * Creates a DocumentServiceRequest with a resourceId.
     *
     * @param operation    the operation type.
     * @param resourceId   the resource id.
     * @param resourceType the resource type.
     * @param headers      the request headers.
     * @param authorizationTokenType      the request authorizationTokenType.
     * @return the created document service request.
     */
    public static RxDocumentServiceRequest create(OperationType operation,
            String resourceId,
            ResourceType resourceType,
            Resource resource,
            Map<String, String> headers,
            AuthorizationTokenType authorizationTokenType) {
        byte[] resourceContent = resource.toJson().getBytes(StandardCharsets.UTF_8);
        return new RxDocumentServiceRequest(operation, resourceId, resourceType, resourceContent, headers, false, authorizationTokenType);
    }

    /**
     * Creates a DocumentServiceRequest with operationType and resourceType
     * @param operation     the operation type
     * @param resourceType  the resource type
     * @return the created document service request.
     */
    public static RxDocumentServiceRequest create(OperationType operation,
                                                  ResourceType resourceType) {
        return new RxDocumentServiceRequest(operation, null, resourceType, null, null);
    }

    public static RxDocumentServiceRequest createFromName(
            OperationType operationType,
            String resourceFullName,
            ResourceType resourceType) {
        return new RxDocumentServiceRequest(operationType,
                resourceFullName,
                resourceType,
                (ByteBuffer) null,
                new HashMap<>(),
                true,
                AuthorizationTokenType.PrimaryMasterKey
        );
    }

    public static RxDocumentServiceRequest createFromName(
            OperationType operationType,
            String resourceFullName,
            ResourceType resourceType,
            AuthorizationTokenType authorizationTokenType) {
        return new RxDocumentServiceRequest(operationType,
                resourceFullName,
                resourceType,
                (ByteBuffer) null,
                new HashMap<>(),
                true,
                authorizationTokenType
        );
    }

    public static RxDocumentServiceRequest createFromName(
            OperationType operationType,
            Resource resource,
            String resourceFullName,
            ResourceType resourceType) {
        byte[] resourceContent = resource.toJson().getBytes(StandardCharsets.UTF_8);
        return new RxDocumentServiceRequest(operationType,
                resourceFullName,
                resourceType,
                resourceContent,
                new HashMap<>(),
                true,
                AuthorizationTokenType.PrimaryMasterKey
        );
    }

    public static RxDocumentServiceRequest createFromName(
            OperationType operationType,
            Resource resource,
            String resourceFullName,
            ResourceType resourceType,
            AuthorizationTokenType authorizationTokenType) {
        byte[] resourceContent = resource.toJson().getBytes(StandardCharsets.UTF_8);
        return new RxDocumentServiceRequest(operationType,
                resourceFullName,
                resourceType,
                resourceContent,
                new HashMap<>(),
                true,
                authorizationTokenType
        );
    }

    private static String extractIdFromUri(String path) {
        if (path.length() == 0) {
            return path;
        }

        if (path.charAt(path.length() - 1) != '/') {
            path = path + '/';
        }

        if (path.charAt(0) != '/') {
            path = '/' + path;
        }
        // This is a hack. We need a padding '=' so that path.split("/")
        // returns even number of string pieces.
        // TODO(pushi): Improve the code and remove the hack.
        path = path + '=';

        // The path will be in the form of
        // /[resourceType]/[resourceId]/ or
        // /[resourceType]/[resourceId]/[resourceType]/
        // The result of split will be in the form of
        // [[[resourceType], [resourceId] ... ,[resourceType], ""]
        // In the first case, to extract the resourceId it will the element
        // before last ( at length -2 ) and the type will before it
        // ( at length -3 )
        // In the second case, to extract the resource type it will the element
        // before last ( at length -2 )
        String[] pathParts = StringUtils.split(path, "/");
        if (pathParts.length % 2 == 0) {
            // request in form /[resourceType]/[resourceId]/.
            return pathParts[pathParts.length - 2];
        } else {
            // request in form /[resourceType]/[resourceId]/[resourceType]/.
            return pathParts[pathParts.length - 3];
        }
    }

    static String getAttachmentIdFromMediaId(String mediaId) {
        // '/' was replaced with '-'.
        byte[] buffer = Utils.Base64Decoder.decode(mediaId.replace('-', '/').getBytes());

        final int resoureIdLength = 20;
        String attachmentId;

        if (buffer.length > resoureIdLength) {
            // We are cuting off the storage index.
            byte[] newBuffer = new byte[resoureIdLength];
            System.arraycopy(buffer, 0, newBuffer, 0, resoureIdLength);
            attachmentId = Utils.encodeBase64String(newBuffer).replace('/', '-');
        } else {
            attachmentId = mediaId;
        }

        return attachmentId;
    }

    /**
     * Gets the resource id.
     *
     * @return the resource id.
     */
    public String getResourceId() {
        return this.resourceId;
    }

    /**
     * Sets the resource id.
     *
     */
    public void setResourceId(String resourceId) {
        this.resourceId = resourceId;
    }

    /**
     * Gets the resource type.
     *
     * @return the resource type.
     */
    public ResourceType getResourceType() {
        return this.resourceType;
    }

    /**
     * Gets the request headers.
     *
     * @return the request headers.
     */
    public Map<String, String> getHeaders() {
        return this.headers;
    }

    /**
     * Gets the continuation.
     *
     * @return the continuation.
     */
    public String getContinuation() {
        return this.continuation;
    }

    public void setContinuation(String continuation) {
        this.continuation = continuation;
    }

    public boolean getIsMedia() {
        return this.isMedia;
    }

    public void setIsMedia(boolean isMedia) {
        this.isMedia = isMedia;
    }

    public boolean getIsNameBased() {
        return this.isNameBased;
    }

    public OperationType getOperationType() {
        return this.operationType;
    }

    public String getResourceAddress() {
        return resourceAddress;
    }

    public boolean isForceNameCacheRefresh() {
        return forceNameCacheRefresh;
    }

    public void setForceNameCacheRefresh(boolean forceNameCacheRefresh) {
        this.forceNameCacheRefresh = forceNameCacheRefresh;
    }

    public URI getEndpointOverride() {
        return this.endpointOverride;
    }

    public void setEndpointOverride(URI endpointOverride) {
        this.endpointOverride = endpointOverride;
    }

    public UUID getActivityId() {
        return this.activityId;
    }

    public PartitionKeyRangeIdentity getPartitionKeyRangeIdentity() {
        return partitionKeyRangeIdentity;
    }

    public void routeTo(PartitionKeyRangeIdentity partitionKeyRangeIdentity) {
        this.setPartitionKeyRangeIdentity(partitionKeyRangeIdentity);
    }

    public void setPartitionKeyRangeIdentity(PartitionKeyRangeIdentity partitionKeyRangeIdentity) {
        this.partitionKeyRangeIdentity = partitionKeyRangeIdentity;
        if (partitionKeyRangeIdentity != null) {
            this.headers.put(HttpConstants.HttpHeaders.PARTITION_KEY_RANGE_ID, partitionKeyRangeIdentity.toHeader());
        } else {
            this.headers.remove(HttpConstants.HttpHeaders.PARTITION_KEY_RANGE_ID);
        }
    }

    public String getOriginalSessionToken() {
        return originalSessionToken;
    }

    public void setOriginalSessionToken(String originalSessionToken) {
        this.originalSessionToken = originalSessionToken;
    }

    public void setDefaultReplicaIndex(Integer defaultReplicaIndex) {
        this.defaultReplicaIndex = defaultReplicaIndex;
    }

    public Integer getDefaultReplicaIndex() {
        return defaultReplicaIndex;
    }

    public boolean isChangeFeedRequest() {
        return this.headers.containsKey(HttpConstants.HttpHeaders.A_IM);
    }

    public boolean isWritingToMaster() {
        return operationType.isWriteOperation() && resourceType.isMasterResource();
    }

    public boolean isReadingFromMaster() {
        if (resourceType == ResourceType.Offer ||
                resourceType == ResourceType.Database ||
                resourceType == ResourceType.User ||
                resourceType == ResourceType.Permission ||
                resourceType == ResourceType.Topology ||
                resourceType == ResourceType.DatabaseAccount ||
                resourceType == ResourceType.PartitionKeyRange ||
                (resourceType == ResourceType.DocumentCollection
                        && (operationType == OperationType.ReadFeed
                        || operationType == OperationType.Query
                        || operationType == OperationType.SqlQuery))) {
            return true;
        }
        return false;
    }

    public boolean isValidAddress(ResourceType resourceType) {
        ResourceType resourceTypeToValidate = ResourceType.Unknown;

        if(resourceType != ResourceType.Unknown) {
            resourceTypeToValidate = resourceType;
        } else {
            if(!this.isFeed) {
                resourceTypeToValidate =this.resourceType;
            } else {
                if(this.resourceType == ResourceType.Database) {
                    return true;
                } else if(this.resourceType == ResourceType.DocumentCollection ||
                          this.resourceType == ResourceType.User) {
                    resourceTypeToValidate = ResourceType.Database;
                } else if(this.resourceType == ResourceType.Permission) {
                    resourceTypeToValidate = ResourceType.User;
                } else if(this.resourceType == ResourceType.Document ||
                        this.resourceType == ResourceType.StoredProcedure ||
                        this.resourceType == ResourceType.UserDefinedFunction ||
                        this.resourceType == ResourceType.Trigger ||
                        this.resourceType == ResourceType.Conflict ||
                        this.resourceType == ResourceType.PartitionKeyRange) {
                  resourceTypeToValidate = ResourceType.DocumentCollection;
              } else if(this.resourceType == ResourceType.Attachment) {
                  resourceTypeToValidate = ResourceType.Document;
              }  else {
                  return false;
              }
            }
        }

        if (this.isNameBased) {
            return PathsHelper.validateResourceFullName(resourceType != ResourceType.Unknown ? resourceType : resourceTypeToValidate, this.resourceAddress);
        } else {
            return PathsHelper.validateResourceId(resourceTypeToValidate, this.resourceId);
        }
    }

    public void addPreferHeader(String preferHeaderName, String preferHeaderValue) {
        String headerToAdd = String.format(PREFER_HEADER_VALUE_FORMAT, preferHeaderName, preferHeaderValue);
        String preferHeader = this.headers.get(HttpConstants.HttpHeaders.PREFER);
        if(StringUtils.isNotEmpty(preferHeader)) {
            preferHeader += PREFER_HEADER_SEPERATOR + headerToAdd;
        } else {
            preferHeader = headerToAdd;
        }
        this.headers.put(HttpConstants.HttpHeaders.PREFER, preferHeader);
    }

    public static RxDocumentServiceRequest CreateFromResource(RxDocumentServiceRequest request, Resource modifiedResource) {
        RxDocumentServiceRequest modifiedRequest;
        if (!request.getIsNameBased()) {
            modifiedRequest = RxDocumentServiceRequest.create(request.getOperationType(),
                                                              request.getResourceId(),
                                                              request.getResourceType(),
                                                              modifiedResource,
                                                              request.headers);
        } else {
            modifiedRequest = RxDocumentServiceRequest.createFromName(request.getOperationType(),
                                                                      modifiedResource,
                                                                      request.getResourceAddress(),
                                                                      request.getResourceType());
        }
        return modifiedRequest;
    }

    public void clearRoutingHints() {
        this.partitionKeyRangeIdentity = null;
        this.requestContext.resolvedPartitionKeyRange = null;
    }

    public Flux<byte[]> getContentObservable() {
        return contentObservable;
    }


    public Flux<ByteBuf> getContentAsByteBufFlux() {
        if (byteBuffer == null) {
            return Flux.empty();
        }

        return Flux.just(Unpooled.wrappedBuffer(byteBuffer));
    }

    public byte[] copyContentAsByteArray() {
        if (byteBuffer == null) {
            return null;
        }

        try {
            return IOUtils.toByteArray(new ByteBufferBackedInputStream(byteBuffer));
        } catch (IOException e) {
           throw new IllegalArgumentException(e);
        }
    }

    public ByteBuffer getByteBuffer() {
        return byteBuffer;
    }

    public RxDocumentServiceRequest clone() {
        RxDocumentServiceRequest rxDocumentServiceRequest = RxDocumentServiceRequest.create(this.getOperationType(), this.resourceId,this.getResourceType(),this.getHeaders());
        // TODO: this may require cloning data too?
        rxDocumentServiceRequest.setByteBuffer(wrapByteBuffer(toByteArray(this.getByteBuffer())));
        rxDocumentServiceRequest.setContinuation(this.getContinuation());
        rxDocumentServiceRequest.setDefaultReplicaIndex(this.getDefaultReplicaIndex());
        rxDocumentServiceRequest.setEndpointOverride(this.getEndpointOverride());
        rxDocumentServiceRequest.setForceNameCacheRefresh(this.isForceNameCacheRefresh());
        rxDocumentServiceRequest.setIsMedia(this.getIsMedia());
        rxDocumentServiceRequest.setOriginalSessionToken(this.getOriginalSessionToken());
        rxDocumentServiceRequest.setPartitionKeyRangeIdentity(this.getPartitionKeyRangeIdentity());
        rxDocumentServiceRequest.contentObservable = this.getContentObservable();
        rxDocumentServiceRequest.forceCollectionRoutingMapRefresh = this.forceCollectionRoutingMapRefresh;
        rxDocumentServiceRequest.forcePartitionKeyRangeRefresh = this.forcePartitionKeyRangeRefresh;
        rxDocumentServiceRequest.UseGatewayMode = this.UseGatewayMode;
        rxDocumentServiceRequest.queryString = this.queryString;
        rxDocumentServiceRequest.requestContext = this.requestContext;
        return rxDocumentServiceRequest;
    }

    public void Dispose() {
        if (this.isDisposed) {
            return;
        }

        if (this.byteBuffer != null) {
            this.byteBuffer = null;
        }

        this.isDisposed = true;
    }

    private static Map<String, Object> getProperties(Object options) {
        if (options == null) {
            return null;
        } else if (options instanceof RequestOptions) {
            return ((RequestOptions) options).getProperties();
        } else if (options instanceof FeedOptions) {
            return ((FeedOptions) options).properties();
        } else if (options instanceof ChangeFeedOptions) {
            return ((ChangeFeedOptions) options).getProperties();
        } else {
            return null;
        }
    }

    private static ByteBuffer wrapByteBuffer(String content) {
        if (content == null) {
            return null;
        }

        return wrapByteBuffer(Utils.getUTF8Bytes(content));
    }

    public static byte[] toByteArray(ByteBuffer byteBuffer) {
        if (byteBuffer == null) {
            return null;
        }

        byteBuffer.position(0);
        byte[] arr = new byte[byteBuffer.limit()];
        byteBuffer.get(arr);
        return arr;
    }

    private static ByteBuffer wrapByteBuffer(byte[] bytes) {
        return bytes != null ? ByteBuffer.wrap(bytes) : null;
    }
}<|MERGE_RESOLUTION|>--- conflicted
+++ resolved
@@ -55,11 +55,7 @@
     public DocumentServiceRequestContext requestContext;
 
     private Flux<byte[]> contentObservable;
-<<<<<<< HEAD
     private ByteBuffer byteBuffer;
-=======
-    private byte[] byteContent;
->>>>>>> 2bf34ebd
 
     // NOTE: TODO: these fields are copied from .Net SDK
     // some of these fields are missing from the main java sdk service request
