--- conflicted
+++ resolved
@@ -12,11 +12,6 @@
 import com.azure.cosmos.implementation.RxDocumentServiceResponse;
 import com.azure.cosmos.implementation.RxStoreModel;
 import com.azure.cosmos.implementation.Strings;
-<<<<<<< HEAD
-import reactor.core.publisher.Flux;
-=======
-import org.apache.commons.lang3.EnumUtils;
->>>>>>> 8494bff7
 import reactor.core.publisher.Mono;
 
 public class ServerStoreModel implements RxStoreModel {
@@ -33,14 +28,9 @@
 
         if (!Strings.isNullOrEmpty(requestConsistencyLevelHeaderValue)) {
             ConsistencyLevel requestConsistencyLevel;
-
-<<<<<<< HEAD
-            if ((requestConsistencyLevel = ConsistencyLevel.fromServiceSerializedFormat(requestConsistencyLevelHeaderValue)) == null) {
-                return Flux.error(new BadRequestException(
-=======
-            if ((requestConsistencyLevel = EnumUtils.getEnum(ConsistencyLevel.class, Strings.fromCamelCaseToUpperCase(requestConsistencyLevelHeaderValue))) == null) {
+            
+                if ((requestConsistencyLevel = ConsistencyLevel.fromServiceSerializedFormat(requestConsistencyLevelHeaderValue)) == null) {
                 return Mono.error(new BadRequestException(
->>>>>>> 8494bff7
                     String.format(
                         RMResources.InvalidHeaderValue,
                         requestConsistencyLevelHeaderValue,
