// Copyright (c) Microsoft Corporation. All rights reserved.
// Licensed under the MIT License.

package com.azure.core.tracing.opentelemetry;

import com.azure.core.util.Context;
import com.azure.core.util.tracing.ProcessKind;
import io.opentelemetry.OpenTelemetry;
import io.opentelemetry.sdk.trace.ReadableSpan;
import io.opentelemetry.sdk.trace.SpanData;
import io.opentelemetry.trace.AttributeValue;
import io.opentelemetry.trace.Link;
import io.opentelemetry.trace.Span;
import io.opentelemetry.trace.SpanContext;
import io.opentelemetry.trace.SpanId;
import io.opentelemetry.trace.Tracer;
import org.junit.jupiter.api.AfterEach;
import org.junit.jupiter.api.Assertions;
import org.junit.jupiter.api.BeforeEach;
import org.junit.jupiter.api.Test;

import java.util.Map;

import static com.azure.core.tracing.opentelemetry.OpenTelemetryTracer.AZ_NAMESPACE_KEY;
import static com.azure.core.tracing.opentelemetry.OpenTelemetryTracer.COMPONENT;
import static com.azure.core.tracing.opentelemetry.OpenTelemetryTracer.MESSAGE_BUS_DESTINATION;
import static com.azure.core.tracing.opentelemetry.OpenTelemetryTracer.PEER_ENDPOINT;
import static com.azure.core.util.tracing.Tracer.AZ_TRACING_NAMESPACE_KEY;
import static com.azure.core.util.tracing.Tracer.DIAGNOSTIC_ID_KEY;
import static com.azure.core.util.tracing.Tracer.ENTITY_PATH_KEY;
import static com.azure.core.util.tracing.Tracer.HOST_NAME_KEY;
import static com.azure.core.util.tracing.Tracer.PARENT_SPAN_KEY;
import static com.azure.core.util.tracing.Tracer.SCOPE_KEY;
import static com.azure.core.util.tracing.Tracer.SPAN_BUILDER_KEY;
import static com.azure.core.util.tracing.Tracer.SPAN_CONTEXT_KEY;
import static org.junit.jupiter.api.Assertions.assertEquals;
import static org.junit.jupiter.api.Assertions.assertFalse;
import static org.junit.jupiter.api.Assertions.assertNotNull;
import static org.junit.jupiter.api.Assertions.assertNull;
import static org.junit.jupiter.api.Assertions.assertThrows;
import static org.junit.jupiter.api.Assertions.assertTrue;

/**
 * Tests Azure-OpenTelemetry tracing package using openTelemetry-sdk
 */
public class OpenTelemetryTracerTest {
    private static final String METHOD_NAME = "EventHubs.send";
    private static final String HOSTNAME_VALUE = "testEventDataNameSpace.servicebus.windows.net";
    private static final String ENTITY_PATH_VALUE = "test";
    private static final String COMPONENT_VALUE = "EventHubs";
<<<<<<< HEAD
=======
    private static final String AZ_NAMESPACE_VALUE = "Microsoft.Eventhub";
>>>>>>> 174756db
    private OpenTelemetryTracer openTelemetryTracer;
    private Tracer tracer;
    private Context tracingContext;
    private Span parentSpan;

    @BeforeEach
    public void setUp() {
        System.out.println("Running: setUp");
        openTelemetryTracer = new OpenTelemetryTracer();
        // Get the global singleton Tracer object.
        tracer = OpenTelemetry.getTracerFactory().get("TracerSdkTest");
        // Start user parent span.
        parentSpan = tracer.spanBuilder(PARENT_SPAN_KEY).startSpan();
        tracer.withSpan(parentSpan);
        // Add parent span to tracingContext
        tracingContext = new Context(PARENT_SPAN_KEY, parentSpan);
    }

    @AfterEach
    public void tearDown() {
        System.out.println("Running: tearDown");
        // Clear out tracer and tracingContext objects
        tracer = null;
        tracingContext = null;
        assertNull(tracer);
        assertNull(tracingContext);
    }

    @Test
    public void startSpanNullPointerException() {
        // Act
        assertThrows(NullPointerException.class, () -> openTelemetryTracer.start("", null));
    }

    @Test
    public void startSpanParentContextFlowTest() {
        // Arrange
        final SpanId parentSpanId = parentSpan.getContext().getSpanId();

        // Act
        final Context updatedContext = openTelemetryTracer.start(METHOD_NAME,
            tracingContext.addData(AZ_TRACING_NAMESPACE_KEY, AZ_NAMESPACE_VALUE));

        // Assert
        assertSpanWithExplicitParent(updatedContext, parentSpanId);
        final ReadableSpan recordEventsSpan =
            (ReadableSpan) updatedContext.getData(PARENT_SPAN_KEY).get();
        assertEquals(Span.Kind.INTERNAL, recordEventsSpan.toSpanData().getKind());
<<<<<<< HEAD
=======
        final Map<String, AttributeValue> attributeMap = recordEventsSpan.toSpanData().getAttributes();
        assertEquals(attributeMap.get(AZ_NAMESPACE_KEY), AttributeValue.stringAttributeValue(AZ_NAMESPACE_VALUE));
>>>>>>> 174756db
    }

    @Test
    public void startSpanTestNoUserParent() {
        // Act
        final Context updatedContext = openTelemetryTracer.start(METHOD_NAME, Context.NONE);

        // Assert
        assertNotNull(updatedContext.getData(PARENT_SPAN_KEY));

        //verify still get a valid span implementation
        assertTrue(updatedContext.getData(PARENT_SPAN_KEY).get() instanceof ReadableSpan);
        final ReadableSpan recordEventsSpan =
            (ReadableSpan) updatedContext.getData(PARENT_SPAN_KEY).get();

        assertEquals(METHOD_NAME, recordEventsSpan.getName());
        assertFalse(recordEventsSpan.getSpanContext().isRemote());
        assertNotNull(recordEventsSpan.toSpanData().getParentSpanId());
    }

    @Test
    public void startSpanProcessKindSend() {
        // Arrange
        final SpanId parentSpanId = parentSpan.getContext().getSpanId();
        // Start user parent span.
        final Span.Builder spanBuilder = tracer.spanBuilder(METHOD_NAME);
        // Add additional metadata to spans for SEND
        final Context traceContext = tracingContext.addData(ENTITY_PATH_KEY, ENTITY_PATH_VALUE)
            .addData(HOST_NAME_KEY, HOSTNAME_VALUE).addData(SPAN_BUILDER_KEY, spanBuilder);

        // Act
        final Context updatedContext = openTelemetryTracer.start(METHOD_NAME, traceContext, ProcessKind.SEND);

        // Assert
        // verify span created with explicit parent when for Process Kind SEND
        assertSpanWithExplicitParent(updatedContext, parentSpanId);
        final ReadableSpan recordEventsSpan =
            (ReadableSpan) updatedContext.getData(PARENT_SPAN_KEY).get();
        assertEquals(Span.Kind.PRODUCER, recordEventsSpan.toSpanData().getKind());

        // verify span attributes
        final Map<String, AttributeValue> attributeMap = recordEventsSpan.toSpanData().getAttributes();
        verifySpanAttributes(attributeMap);
    }

    @Test
    public void startSpanProcessKindMessage() {
        // Arrange
        final SpanId parentSpanId = parentSpan.getContext().getSpanId();

        // Act
        final Context updatedContext = openTelemetryTracer.start(METHOD_NAME, tracingContext, ProcessKind.MESSAGE);

        // Assert
        // verify span created with explicit parent when no span context in the sending Context object
        assertSpanWithExplicitParent(updatedContext, parentSpanId);
        // verify no kind set on Span for message
        final ReadableSpan recordEventsSpan =
            (ReadableSpan) updatedContext.getData(PARENT_SPAN_KEY).get();
        assertEquals(Span.Kind.INTERNAL, recordEventsSpan.toSpanData().getKind());
        // verify diagnostic id and span context returned
        assertNotNull(updatedContext.getData(SPAN_CONTEXT_KEY).get());
        assertNotNull(updatedContext.getData(DIAGNOSTIC_ID_KEY).get());
    }

    @Test
    public void startSpanProcessKindProcess() {
        // Arrange
        final SpanId parentSpanId = parentSpan.getContext().getSpanId();
        // Add additional metadata to spans for SEND
        final Context traceContext = tracingContext.addData(ENTITY_PATH_KEY, ENTITY_PATH_VALUE)
<<<<<<< HEAD
                                         .addData(HOST_NAME_KEY, HOSTNAME_VALUE);
=======
            .addData(HOST_NAME_KEY, HOSTNAME_VALUE);
>>>>>>> 174756db
        // Act
        final Context updatedContext = openTelemetryTracer.start(METHOD_NAME, traceContext, ProcessKind.PROCESS);

        // verify no parent span passed
        assertFalse(tracingContext.getData(SPAN_CONTEXT_KEY).isPresent(),
            "When no parent span passed in context information");
        // verify span created with explicit parent
        assertSpanWithExplicitParent(updatedContext, parentSpanId);
        // verify scope returned
        assertNotNull(updatedContext.getData(SCOPE_KEY).get());
        final ReadableSpan recordEventsSpan =
            (ReadableSpan) updatedContext.getData(PARENT_SPAN_KEY).get();
        assertEquals(Span.Kind.SERVER, recordEventsSpan.toSpanData().getKind());
        // verify span attributes
        final Map<String, AttributeValue> attributeMap = recordEventsSpan.toSpanData().getAttributes();
        verifySpanAttributes(attributeMap);
    }

    @Test
    public void getSpanBuilderTest() {
        // Act
        final Context updatedContext = openTelemetryTracer.getSharedSpanBuilder(METHOD_NAME, Context.NONE);

        assertTrue(updatedContext.getData(SPAN_BUILDER_KEY).isPresent());
    }

    @Test
    public void startProcessSpanWithRemoteParent() {
        // Arrange
        final Span testSpan = tracer.spanBuilder("child-span").startSpan();
        final SpanId testSpanId = testSpan.getContext().getSpanId();
        final SpanContext spanContext = SpanContext.createFromRemoteParent(
            testSpan.getContext().getTraceId(),
            testSpan.getContext().getSpanId(),
            testSpan.getContext().getTraceFlags(),
            testSpan.getContext().getTracestate());
        final Context traceContext = tracingContext.addData(SPAN_CONTEXT_KEY, spanContext);

        // Act
        final Context updatedContext = openTelemetryTracer.start(METHOD_NAME, traceContext, ProcessKind.PROCESS);

        // Assert
        assertNotNull(updatedContext.getData(SCOPE_KEY).get());
        // Assert new span created with remote parent context
        assertSpanWithRemoteParent(updatedContext, testSpanId);
    }

    @Test
    public void startSpanOverloadNullPointerException() {

        // Assert
        assertThrows(NullPointerException.class, () ->
            openTelemetryTracer.start("", Context.NONE, null));
    }

    @Test
    public void addLinkTest() {
        // Arrange
        Span.Builder span = tracer.spanBuilder("parent-span");
        Span toLinkSpan = tracer.spanBuilder("new test span").startSpan();

        Context spanContext = new Context(
            SPAN_CONTEXT_KEY, toLinkSpan.getContext());
        SpanData.Link expectedLink = SpanData.Link.create(toLinkSpan.getContext());

        // Act
        openTelemetryTracer.addLink(spanContext.addData(SPAN_BUILDER_KEY, span));
        ReadableSpan span1 = (ReadableSpan) span.startSpan();

        //Assert
        // verify parent span has the expected Link
        Link createdLink = span1.toSpanData().getLinks().get(0);
        Assertions.assertEquals(1, span1.toSpanData().getLinks().size());
        Assertions.assertEquals(expectedLink.getContext().getTraceId(), createdLink.getContext().getTraceId());
        Assertions.assertEquals(expectedLink.getContext().getSpanId(), createdLink.getContext().getSpanId());
    }

    @Test
    public void endSpanNoSuccessErrorMessageTest() {
        // Arrange
        final ReadableSpan recordEventsSpan = (ReadableSpan) tracer.getCurrentSpan();
        final String expectedStatus = "UNKNOWN";

        // Act
        openTelemetryTracer.end(null, null, tracingContext);

        // Assert
        assertEquals(expectedStatus, recordEventsSpan.toSpanData().getStatus().getCanonicalCode().name());
    }

    @Test
    public void endSpanErrorMessageTest() {
        // Arrange
        final ReadableSpan recordEventsSpan = (ReadableSpan) tracer.getCurrentSpan();
        final String throwableMessage = "custom error message";
        final String expectedStatus = "UNKNOWN";

        // Act
        openTelemetryTracer.end(null, new Throwable(throwableMessage), tracingContext);

        // Assert
        assertEquals(expectedStatus, recordEventsSpan.toSpanData().getStatus().getCanonicalCode().name());
        assertEquals(throwableMessage, recordEventsSpan.toSpanData().getStatus().getDescription());
    }

    @Test
    public void endSpanTestThrowableResponseCode() {
        // Arrange
        final ReadableSpan recordEventsSpan = (ReadableSpan) tracer.getCurrentSpan();
        final String throwableMessage = "Resource not found";
        final String expectedStatus = "NOT_FOUND";

        // Act
        openTelemetryTracer.end(404, new Throwable(throwableMessage), tracingContext);

        // Assert
        assertEquals(expectedStatus, recordEventsSpan.toSpanData().getStatus().getCanonicalCode().name());
        assertEquals(throwableMessage, recordEventsSpan.toSpanData().getStatus().getDescription());

    }

    private static void assertSpanWithExplicitParent(Context updatedContext, SpanId parentSpanId) {
        assertNotNull(updatedContext.getData(PARENT_SPAN_KEY).get());

        // verify instance created of opentelemetry-sdk (test impl), span implementation
        assertTrue(updatedContext.getData(PARENT_SPAN_KEY).get() instanceof ReadableSpan);

        final ReadableSpan recordEventsSpan =
            (ReadableSpan) updatedContext.getData(PARENT_SPAN_KEY).get();

        assertEquals(METHOD_NAME, recordEventsSpan.getName());

        // verify span started with explicit parent
        assertFalse(recordEventsSpan.toSpanData().getHasRemoteParent());
        assertEquals(parentSpanId, recordEventsSpan.toSpanData().getParentSpanId());
    }

    private static void assertSpanWithRemoteParent(Context updatedContext, SpanId parentSpanId) {
        assertNotNull(updatedContext.getData(PARENT_SPAN_KEY).get());

        // verify instance created of opentelemetry-sdk (test impl), span implementation
        assertTrue(updatedContext.getData(PARENT_SPAN_KEY).get() instanceof ReadableSpan);

        // verify span created with provided name and kind server
        final ReadableSpan recordEventsSpan =
            (ReadableSpan) updatedContext.getData(PARENT_SPAN_KEY).get();
        assertEquals(METHOD_NAME, recordEventsSpan.getName());
        assertEquals(Span.Kind.SERVER, recordEventsSpan.toSpanData().getKind());

        // verify span started with remote parent
        assertTrue(recordEventsSpan.toSpanData().getHasRemoteParent());
        assertEquals(parentSpanId, recordEventsSpan.toSpanData().getParentSpanId());
    }

    private static void verifySpanAttributes(Map<String, AttributeValue> attributeMap) {
        assertEquals(attributeMap.get(COMPONENT), AttributeValue.stringAttributeValue(COMPONENT_VALUE));
        assertEquals(attributeMap.get(MESSAGE_BUS_DESTINATION),
            AttributeValue.stringAttributeValue(ENTITY_PATH_VALUE));
        assertEquals(attributeMap.get(PEER_ENDPOINT), AttributeValue.stringAttributeValue(HOSTNAME_VALUE));
    }
}<|MERGE_RESOLUTION|>--- conflicted
+++ resolved
@@ -48,10 +48,7 @@
     private static final String HOSTNAME_VALUE = "testEventDataNameSpace.servicebus.windows.net";
     private static final String ENTITY_PATH_VALUE = "test";
     private static final String COMPONENT_VALUE = "EventHubs";
-<<<<<<< HEAD
-=======
     private static final String AZ_NAMESPACE_VALUE = "Microsoft.Eventhub";
->>>>>>> 174756db
     private OpenTelemetryTracer openTelemetryTracer;
     private Tracer tracer;
     private Context tracingContext;
@@ -100,11 +97,8 @@
         final ReadableSpan recordEventsSpan =
             (ReadableSpan) updatedContext.getData(PARENT_SPAN_KEY).get();
         assertEquals(Span.Kind.INTERNAL, recordEventsSpan.toSpanData().getKind());
-<<<<<<< HEAD
-=======
         final Map<String, AttributeValue> attributeMap = recordEventsSpan.toSpanData().getAttributes();
         assertEquals(attributeMap.get(AZ_NAMESPACE_KEY), AttributeValue.stringAttributeValue(AZ_NAMESPACE_VALUE));
->>>>>>> 174756db
     }
 
     @Test
@@ -176,11 +170,7 @@
         final SpanId parentSpanId = parentSpan.getContext().getSpanId();
         // Add additional metadata to spans for SEND
         final Context traceContext = tracingContext.addData(ENTITY_PATH_KEY, ENTITY_PATH_VALUE)
-<<<<<<< HEAD
-                                         .addData(HOST_NAME_KEY, HOSTNAME_VALUE);
-=======
             .addData(HOST_NAME_KEY, HOSTNAME_VALUE);
->>>>>>> 174756db
         // Act
         final Context updatedContext = openTelemetryTracer.start(METHOD_NAME, traceContext, ProcessKind.PROCESS);
 
