// Copyright (c) Microsoft Corporation. All rights reserved.
// Licensed under the MIT License.

package com.azure.messaging.eventhubs;

import com.azure.core.amqp.AmqpEndpointState;
import com.azure.core.amqp.AmqpRetryMode;
import com.azure.core.amqp.AmqpRetryOptions;
import com.azure.core.amqp.AmqpTransportType;
import com.azure.core.amqp.ProxyOptions;
import com.azure.core.amqp.exception.AmqpErrorCondition;
import com.azure.core.amqp.exception.AmqpErrorContext;
import com.azure.core.amqp.exception.AmqpException;
import com.azure.core.amqp.implementation.AmqpSendLink;
import com.azure.core.amqp.implementation.CbsAuthorizationType;
import com.azure.core.amqp.implementation.ConnectionOptions;
import com.azure.core.amqp.implementation.MessageSerializer;
import com.azure.core.amqp.implementation.TracerProvider;
import com.azure.core.credential.TokenCredential;
import com.azure.core.util.Context;
import com.azure.core.util.tracing.ProcessKind;
import com.azure.core.util.tracing.Tracer;
import com.azure.messaging.eventhubs.implementation.ClientConstants;
import com.azure.messaging.eventhubs.implementation.EventHubAmqpConnection;
import com.azure.messaging.eventhubs.implementation.EventHubConnectionProcessor;
import com.azure.messaging.eventhubs.models.CreateBatchOptions;
import com.azure.messaging.eventhubs.models.SendOptions;
import org.apache.qpid.proton.amqp.messaging.Section;
import org.apache.qpid.proton.message.Message;
import org.junit.jupiter.api.AfterAll;
import org.junit.jupiter.api.AfterEach;
import org.junit.jupiter.api.Assertions;
import org.junit.jupiter.api.BeforeAll;
import org.junit.jupiter.api.BeforeEach;
import org.junit.jupiter.api.Test;
import org.mockito.ArgumentCaptor;
import org.mockito.Captor;
import org.mockito.Mock;
import org.mockito.Mockito;
import org.mockito.MockitoAnnotations;
import reactor.core.publisher.DirectProcessor;
import reactor.core.publisher.Flux;
import reactor.core.publisher.FluxSink;
import reactor.core.publisher.Mono;
import reactor.core.scheduler.Schedulers;
import reactor.test.StepVerifier;

import java.time.Duration;
import java.util.Collections;
import java.util.List;
import java.util.concurrent.atomic.AtomicInteger;

import static com.azure.core.util.tracing.Tracer.DIAGNOSTIC_ID_KEY;
import static com.azure.core.util.tracing.Tracer.PARENT_SPAN_KEY;
import static com.azure.core.util.tracing.Tracer.SPAN_BUILDER_KEY;
import static com.azure.core.util.tracing.Tracer.SPAN_CONTEXT_KEY;
import static java.nio.charset.StandardCharsets.UTF_8;
import static org.mockito.ArgumentMatchers.any;
import static org.mockito.ArgumentMatchers.anyList;
import static org.mockito.ArgumentMatchers.anyString;
import static org.mockito.ArgumentMatchers.argThat;
import static org.mockito.ArgumentMatchers.eq;
import static org.mockito.ArgumentMatchers.isNull;
import static org.mockito.Mockito.mock;
import static org.mockito.Mockito.never;
import static org.mockito.Mockito.times;
import static org.mockito.Mockito.verify;
import static org.mockito.Mockito.verifyZeroInteractions;
import static org.mockito.Mockito.when;

class EventHubProducerAsyncClientTest {
    private static final String HOSTNAME = "my-host-name";
    private static final String EVENT_HUB_NAME = "my-event-hub-name";

    @Mock
    private AmqpSendLink sendLink;
    @Mock
    private AmqpSendLink sendLink2;
    @Mock
    private AmqpSendLink sendLink3;

    @Mock
    private EventHubAmqpConnection connection;
    @Mock
    private EventHubAmqpConnection connection2;
    @Mock
    private EventHubAmqpConnection connection3;
    @Mock
    private TokenCredential tokenCredential;

    @Captor
    private ArgumentCaptor<Message> singleMessageCaptor;
    @Captor
    private ArgumentCaptor<List<Message>> messagesCaptor;

    private final MessageSerializer messageSerializer = new EventHubMessageSerializer();
    private final AmqpRetryOptions retryOptions = new AmqpRetryOptions()
        .setDelay(Duration.ofMillis(500))
        .setMode(AmqpRetryMode.FIXED)
        .setTryTimeout(Duration.ofSeconds(10));
    private final DirectProcessor<AmqpEndpointState> endpointProcessor = DirectProcessor.create();
    private final FluxSink<AmqpEndpointState> endpointSink = endpointProcessor.sink(FluxSink.OverflowStrategy.BUFFER);
    private EventHubProducerAsyncClient producer;
    private EventHubConnectionProcessor connectionProcessor;
    private TracerProvider tracerProvider;
    private ConnectionOptions connectionOptions;
<<<<<<< HEAD
=======

    @BeforeAll
    static void beforeAll() {
        StepVerifier.setDefaultTimeout(Duration.ofSeconds(30));
    }

    @AfterAll
    static void afterAll() {
        StepVerifier.resetDefaultTimeout();
    }
>>>>>>> 174756db

    @BeforeEach
    void setup() {
        MockitoAnnotations.initMocks(this);

        tracerProvider = new TracerProvider(Collections.emptyList());
        connectionOptions = new ConnectionOptions(HOSTNAME, "event-hub-path", tokenCredential,
            CbsAuthorizationType.SHARED_ACCESS_SIGNATURE, AmqpTransportType.AMQP_WEB_SOCKETS, retryOptions,
            ProxyOptions.SYSTEM_DEFAULTS, Schedulers.parallel());

        when(connection.getEndpointStates()).thenReturn(endpointProcessor);
        endpointSink.next(AmqpEndpointState.ACTIVE);

        connectionProcessor = Mono.fromCallable(() -> connection).repeat(10).subscribeWith(
            new EventHubConnectionProcessor(connectionOptions.getFullyQualifiedNamespace(),
                connectionOptions.getEntityPath(), connectionOptions.getRetry()));
        producer = new EventHubProducerAsyncClient(HOSTNAME, EVENT_HUB_NAME, connectionProcessor, retryOptions,
            tracerProvider, messageSerializer, false);

        when(sendLink.getLinkSize()).thenReturn(Mono.just(ClientConstants.MAX_MESSAGE_LENGTH_BYTES));
        when(sendLink2.getLinkSize()).thenReturn(Mono.just(ClientConstants.MAX_MESSAGE_LENGTH_BYTES));
        when(sendLink3.getLinkSize()).thenReturn(Mono.just(ClientConstants.MAX_MESSAGE_LENGTH_BYTES));
    }

    @AfterEach
    void teardown() {
        Mockito.framework().clearInlineMocks();
        sendLink = null;
        connection = null;
        singleMessageCaptor = null;
        messagesCaptor = null;
    }

    /**
     * Verifies that sending multiple events will result in calling producer.send(List&lt;Message&gt;).
     */
    @Test
    void sendMultipleMessages() {
        // Arrange
        final int count = 4;
        final byte[] contents = TEST_CONTENTS.getBytes(UTF_8);
        final Flux<EventData> testData = Flux.range(0, count).flatMap(number -> {
            final EventData data = new EventData(contents);
            return Flux.just(data);
        });
        final SendOptions options = new SendOptions();

        // EC is the prefix they use when creating a link that sends to the service round-robin.
<<<<<<< HEAD
        when(connection.createSendLink(argThat(name -> name.startsWith("EC")), eq(EVENT_HUB_NAME), eq(retryOptions)))
=======
        when(connection.createSendLink(eq(EVENT_HUB_NAME), eq(EVENT_HUB_NAME), eq(retryOptions)))
>>>>>>> 174756db
            .thenReturn(Mono.just(sendLink));
        when(sendLink.send(anyList())).thenReturn(Mono.empty());

        // Act
        StepVerifier.create(producer.send(testData, options))
            .verifyComplete();

        // Assert
        verify(sendLink).send(messagesCaptor.capture());

        final List<Message> messagesSent = messagesCaptor.getValue();
        Assertions.assertEquals(count, messagesSent.size());

        messagesSent.forEach(message -> Assertions.assertEquals(Section.SectionType.Data, message.getBody().getType()));
    }

    /**
     * Verifies that sending a single event data will result in calling producer.send(Message).
     */
    @Test
    void sendSingleMessage() {
        // Arrange
        final EventData testData = new EventData(TEST_CONTENTS.getBytes(UTF_8));
        final SendOptions options = new SendOptions();

        // EC is the prefix they use when creating a link that sends to the service round-robin.
<<<<<<< HEAD
        when(connection.createSendLink(argThat(name -> name.startsWith("EC")), eq(EVENT_HUB_NAME), eq(retryOptions)))
=======
        when(connection.createSendLink(eq(EVENT_HUB_NAME), eq(EVENT_HUB_NAME), eq(retryOptions)))
>>>>>>> 174756db
            .thenReturn(Mono.just(sendLink));

        when(sendLink.send(any(Message.class))).thenReturn(Mono.empty());

        // Act
        StepVerifier.create(producer.send(testData, options))
            .verifyComplete();

        // Assert
        verify(sendLink, times(1)).send(any(Message.class));
        verify(sendLink).send(singleMessageCaptor.capture());

        final Message message = singleMessageCaptor.getValue();
        Assertions.assertEquals(Section.SectionType.Data, message.getBody().getType());
    }

    /**
     * Verifies that a partitioned producer cannot also send events with a partition key.
     */
    @Test
    void partitionProducerCannotSendWithPartitionKey() {
        // Arrange
        final Flux<EventData> testData = Flux.just(
            new EventData(TEST_CONTENTS.getBytes(UTF_8)),
            new EventData(TEST_CONTENTS.getBytes(UTF_8)));

        // EC is the prefix they use when creating a link that sends to the service round-robin.
<<<<<<< HEAD
        when(connection.createSendLink(argThat(name -> name.startsWith("EC")), eq(EVENT_HUB_NAME), eq(retryOptions)))
=======
        when(connection.createSendLink(eq(EVENT_HUB_NAME), eq(EVENT_HUB_NAME), eq(retryOptions)))
>>>>>>> 174756db
            .thenReturn(Mono.just(sendLink));

        when(sendLink.send(anyList())).thenReturn(Mono.empty());

        final SendOptions options = new SendOptions()
            .setPartitionKey("Some partition key")
            .setPartitionId("my-partition-id");

        // Act & Assert
        StepVerifier.create(producer.send(testData, options))
            .expectError(IllegalArgumentException.class)
            .verify(Duration.ofSeconds(10));

        verifyZeroInteractions(sendLink);
    }

    /**
     * Verifies start and end span invoked when sending a single message.
     */
    @Test
    void sendStartSpanSingleMessage() {
        // Arrange
        final Tracer tracer1 = mock(Tracer.class);
        final List<Tracer> tracers = Collections.singletonList(tracer1);
        TracerProvider tracerProvider = new TracerProvider(tracers);
        final Flux<EventData> testData = Flux.just(
            new EventData(TEST_CONTENTS.getBytes(UTF_8)),
            new EventData(TEST_CONTENTS.getBytes(UTF_8)));

        final String partitionId = "my-partition-id";
        final SendOptions sendOptions = new SendOptions()
            .setPartitionId(partitionId);
        final EventHubProducerAsyncClient asyncProducer = new EventHubProducerAsyncClient(HOSTNAME, EVENT_HUB_NAME,
            connectionProcessor, retryOptions, tracerProvider, messageSerializer, false);

        when(connection.createSendLink(
<<<<<<< HEAD
            argThat(name -> name.startsWith("PS")), argThat(name -> name.endsWith(partitionId)), eq(retryOptions)))
=======
            argThat(name -> name.endsWith(partitionId)), argThat(name -> name.endsWith(partitionId)), eq(retryOptions)))
>>>>>>> 174756db
            .thenReturn(Mono.just(sendLink));

        when(sendLink.send(anyList())).thenReturn(Mono.empty());

        when(tracer1.start(eq("EventHubs.send"), any(), eq(ProcessKind.SEND))).thenAnswer(
            invocation -> {
                Context passed = invocation.getArgument(1, Context.class);
                return passed.addData(PARENT_SPAN_KEY, "value");
            }
        );

        when(tracer1.start(eq("EventHubs.message"), any(), eq(ProcessKind.MESSAGE))).thenAnswer(
            invocation -> {
                Context passed = invocation.getArgument(1, Context.class);
                return passed.addData(PARENT_SPAN_KEY, "value").addData(DIAGNOSTIC_ID_KEY, "value2");
            }
        );

        when(tracer1.getSharedSpanBuilder(eq("EventHubs.send"), any())).thenAnswer(
            invocation -> {
                Context passed = invocation.getArgument(1, Context.class);
                return passed.addData(SPAN_BUILDER_KEY, "value");
            }
        );

        // Act
        StepVerifier.create(asyncProducer.send(testData, sendOptions))
            .verifyComplete();

        // Assert
        verify(tracer1, times(1))
            .start(eq("EventHubs.send"), any(), eq(ProcessKind.SEND));
        verify(tracer1, times(2))
            .start(eq("EventHubs.message"), any(), eq(ProcessKind.MESSAGE));
        verify(tracer1, times(3)).end(eq("success"), isNull(), any());
    }

    /**
     * Verifies addLink method is not invoked and message/event is not stamped with context on retry (span context
     * already present on event).
     */
    @Test
    void sendMessageRetrySpanTest() {
        //Arrange
        final Tracer tracer1 = mock(Tracer.class);
        final List<Tracer> tracers = Collections.singletonList(tracer1);
        TracerProvider tracerProvider = new TracerProvider(tracers);

        final EventData eventData = new EventData(TEST_CONTENTS.getBytes(UTF_8))
            .addContext(SPAN_CONTEXT_KEY, Context.NONE);
        final EventData eventData2 = new EventData(TEST_CONTENTS.getBytes(UTF_8))
            .addContext(SPAN_CONTEXT_KEY, Context.NONE);
        final Flux<EventData> testData = Flux.just(eventData, eventData2);

        final String partitionId = "my-partition-id";
        final SendOptions sendOptions = new SendOptions()
            .setPartitionId(partitionId);
        final EventHubProducerAsyncClient asyncProducer = new EventHubProducerAsyncClient(HOSTNAME, EVENT_HUB_NAME,
            connectionProcessor, retryOptions, tracerProvider, messageSerializer, false);

        when(connection.createSendLink(
<<<<<<< HEAD
            argThat(name -> name.startsWith("PS")), argThat(name -> name.endsWith(partitionId)), eq(retryOptions)))
=======
            argThat(name -> name.endsWith(partitionId)), argThat(name -> name.endsWith(partitionId)), eq(retryOptions)))
>>>>>>> 174756db
            .thenReturn(Mono.just(sendLink));
        when(sendLink.send(anyList())).thenReturn(Mono.empty());

        when(tracer1.start(eq("EventHubs.send"), any(), eq(ProcessKind.SEND))).thenAnswer(
            invocation -> {
                Context passed = invocation.getArgument(1, Context.class);
                return passed.addData(PARENT_SPAN_KEY, "value");
            }
        );

        when(tracer1.getSharedSpanBuilder(eq("EventHubs.send"), any())).thenAnswer(
            invocation -> {
                Context passed = invocation.getArgument(1, Context.class);
                return passed.addData(SPAN_BUILDER_KEY, "value");
            }
        );

        //Act
        StepVerifier.create(asyncProducer.send(testData, sendOptions)).verifyComplete();

        //Assert
        verify(tracer1, times(1))
            .start(eq("EventHubs.send"), any(), eq(ProcessKind.SEND));
        verify(tracer1, never()).start(eq("EventHubs.message"), any(), eq(ProcessKind.MESSAGE));
        verify(tracer1, times(2)).addLink(any());
        verify(tracer1, times(1)).end(eq("success"), isNull(), any());
    }

    /**
     * Verifies that it fails if we try to send multiple messages that cannot fit in a single message batch.
     */
    @Test
    void sendTooManyMessages() {
        // Arrange
        int maxLinkSize = 1024;
        final AmqpSendLink link = mock(AmqpSendLink.class);
        when(link.getLinkSize()).thenReturn(Mono.just(maxLinkSize));

        // EC is the prefix they use when creating a link that sends to the service round-robin.
<<<<<<< HEAD
        when(connection.createSendLink(argThat(name -> name.startsWith("EC")), eq(EVENT_HUB_NAME), eq(retryOptions)))
=======
        when(connection.createSendLink(eq(EVENT_HUB_NAME), eq(EVENT_HUB_NAME), eq(retryOptions)))
>>>>>>> 174756db
            .thenReturn(Mono.just(link));

        // We believe 20 events is enough for that EventDataBatch to be greater than max size.
        final Flux<EventData> testData = Flux.range(0, 20).flatMap(number -> {
            final EventData data = new EventData(TEST_CONTENTS.getBytes(UTF_8));
            return Flux.just(data);
        });

        // Act & Assert
        StepVerifier.create(producer.send(testData))
            .verifyErrorMatches(error -> error instanceof AmqpException
                && ((AmqpException) error).getErrorCondition() == AmqpErrorCondition.LINK_PAYLOAD_SIZE_EXCEEDED);

        verify(link, times(0)).send(any(Message.class));
    }

    /**
     * Verifies that the producer can create an {@link EventDataBatch} with the size given by the underlying AMQP send
     * link.
     */
    @Test
    void createsEventDataBatch() {
        // Arrange
        int maxLinkSize = 1024;

        // Overhead when serializing an event, to figure out what the maximum size we can use for an event payload.
        int eventOverhead = 24;
        int maxEventPayload = maxLinkSize - eventOverhead;

        final AmqpSendLink link = mock(AmqpSendLink.class);
        when(link.getLinkSize()).thenReturn(Mono.just(maxLinkSize));

        // EC is the prefix they use when creating a link that sends to the service round-robin.
<<<<<<< HEAD
        when(connection.createSendLink(argThat(name -> name.startsWith("EC")), eq(EVENT_HUB_NAME), eq(retryOptions)))
=======
        when(connection.createSendLink(eq(EVENT_HUB_NAME), eq(EVENT_HUB_NAME), eq(retryOptions)))
>>>>>>> 174756db
            .thenReturn(Mono.just(link));

        // This event is 1024 bytes when serialized.
        final EventData event = new EventData(new byte[maxEventPayload]);

        // This event will be 1025 bytes when serialized.
        final EventData tooLargeEvent = new EventData(new byte[maxEventPayload + 1]);

        // Act & Assert
        StepVerifier.create(producer.createBatch())
            .assertNext(batch -> {
                Assertions.assertNull(batch.getPartitionKey());
                Assertions.assertTrue(batch.tryAdd(event));
            })
            .verifyComplete();

        StepVerifier.create(producer.createBatch())
            .assertNext(batch -> {
                Assertions.assertNull(batch.getPartitionKey());
                Assertions.assertFalse(batch.tryAdd(tooLargeEvent));
            })
            .verifyComplete();

        verify(link, times(2)).getLinkSize();
    }

    /**
     * Verifies that message spans are started and ended on tryAdd when creating batches to send in {@link
     * EventDataBatch}.
     */
    @Test
    void startMessageSpansOnCreateBatch() {
        // Arrange
        final Tracer tracer1 = mock(Tracer.class);
        final List<Tracer> tracers = Collections.singletonList(tracer1);
        TracerProvider tracerProvider = new TracerProvider(tracers);
        final EventHubProducerAsyncClient asyncProducer = new EventHubProducerAsyncClient(HOSTNAME, EVENT_HUB_NAME,
            connectionProcessor, retryOptions, tracerProvider, messageSerializer, false);
        final AmqpSendLink link = mock(AmqpSendLink.class);

        when(link.getLinkSize()).thenReturn(Mono.just(ClientConstants.MAX_MESSAGE_LENGTH_BYTES));

        // EC is the prefix they use when creating a link that sends to the service round-robin.
<<<<<<< HEAD
        when(connection.createSendLink(argThat(name -> name.startsWith("EC")), eq(EVENT_HUB_NAME), eq(retryOptions)))
=======
        when(connection.createSendLink(eq(EVENT_HUB_NAME), eq(EVENT_HUB_NAME), eq(retryOptions)))
>>>>>>> 174756db
            .thenReturn(Mono.just(link));

        when(tracer1.start(eq("EventHubs.message"), any(), eq(ProcessKind.MESSAGE))).thenAnswer(
            invocation -> {
                Context passed = invocation.getArgument(1, Context.class);
                return passed.addData(PARENT_SPAN_KEY, "value").addData(DIAGNOSTIC_ID_KEY, "value2");
            }
        );

        // Act & Assert
        StepVerifier.create(asyncProducer.createBatch())
            .assertNext(batch -> {
                Assertions.assertTrue(batch.tryAdd(new EventData("Hello World".getBytes(UTF_8))));
            })
            .verifyComplete();

        verify(tracer1, times(1))
            .start(eq("EventHubs.message"), any(), eq(ProcessKind.MESSAGE));
        verify(tracer1, times(1)).end(eq("success"), isNull(), any());
    }

    /**
     * Verifies we can create an EventDataBatch with partition key and link size.
     */
    @Test
    void createsEventDataBatchWithPartitionKey() {
        // Arrange
        int maxLinkSize = 1024;

        // No idea what the overhead for adding partition key is. But we know this will be smaller than the max size.
        int eventPayload = maxLinkSize - 100;

        final AmqpSendLink link = mock(AmqpSendLink.class);
        when(link.getLinkSize()).thenReturn(Mono.just(maxLinkSize));

        // EC is the prefix they use when creating a link that sends to the service round-robin.
<<<<<<< HEAD
        when(connection.createSendLink(argThat(name -> name.startsWith("EC")), eq(EVENT_HUB_NAME), eq(retryOptions)))
=======
        when(connection.createSendLink(eq(EVENT_HUB_NAME), eq(EVENT_HUB_NAME), eq(retryOptions)))
>>>>>>> 174756db
            .thenReturn(Mono.just(link));

        // This event is 1024 bytes when serialized.
        final EventData event = new EventData(new byte[eventPayload]);
        final CreateBatchOptions options = new CreateBatchOptions().setPartitionKey("some-key");

        // Act & Assert
        StepVerifier.create(producer.createBatch(options))
            .assertNext(batch -> {
                Assertions.assertEquals(options.getPartitionKey(), batch.getPartitionKey());
                Assertions.assertTrue(batch.tryAdd(event));
            })
            .verifyComplete();
    }

    /**
     * Verifies we cannot create an EventDataBatch if the BatchOptions size is larger than the link.
     */
    @Test
    void createEventDataBatchWhenMaxSizeIsTooBig() {
        // Arrange
        int maxLinkSize = 1024;
        int batchSize = maxLinkSize + 10;

        final AmqpSendLink link = mock(AmqpSendLink.class);
        when(link.getLinkSize()).thenReturn(Mono.just(maxLinkSize));

        // EC is the prefix they use when creating a link that sends to the service round-robin.
<<<<<<< HEAD
        when(connection.createSendLink(argThat(name -> name.startsWith("EC")), eq(EVENT_HUB_NAME), eq(retryOptions)))
=======
        when(connection.createSendLink(eq(EVENT_HUB_NAME), eq(EVENT_HUB_NAME), eq(retryOptions)))
>>>>>>> 174756db
            .thenReturn(Mono.just(link));

        // This event is 1024 bytes when serialized.
        final CreateBatchOptions options = new CreateBatchOptions().setMaximumSizeInBytes(batchSize);

        // Act & Assert
        StepVerifier.create(producer.createBatch(options))
            .expectError(IllegalArgumentException.class)
            .verify();
    }

    /**
     * Verifies that the producer can create an {@link EventDataBatch} with a given {@link
     * CreateBatchOptions#getMaximumSizeInBytes()}.
     */
    @Test
    void createsEventDataBatchWithSize() {
        // Arrange
        int maxLinkSize = 10000;
        int batchSize = 1024;

        // Overhead when serializing an event, to figure out what the maximum size we can use for an event payload.
        int eventOverhead = 24;
        int maxEventPayload = batchSize - eventOverhead;

        final AmqpSendLink link = mock(AmqpSendLink.class);
        when(link.getLinkSize()).thenReturn(Mono.just(maxLinkSize));

        // EC is the prefix they use when creating a link that sends to the service round-robin.
<<<<<<< HEAD
        when(connection.createSendLink(argThat(name -> name.startsWith("EC")), eq(EVENT_HUB_NAME), eq(retryOptions)))
=======
        when(connection.createSendLink(eq(EVENT_HUB_NAME), eq(EVENT_HUB_NAME), eq(retryOptions)))
>>>>>>> 174756db
            .thenReturn(Mono.just(link));

        // This event is 1024 bytes when serialized.
        final EventData event = new EventData(new byte[maxEventPayload]);

        // This event will be 1025 bytes when serialized.
        final EventData tooLargeEvent = new EventData(new byte[maxEventPayload + 1]);
        final CreateBatchOptions options = new CreateBatchOptions().setMaximumSizeInBytes(batchSize);


        // Act & Assert
        StepVerifier.create(producer.createBatch(options))
            .assertNext(batch -> {
                Assertions.assertNull(batch.getPartitionKey());
                Assertions.assertTrue(batch.tryAdd(event));
            })
            .verifyComplete();

        StepVerifier.create(producer.createBatch(options))
            .assertNext(batch -> {
                Assertions.assertNull(batch.getPartitionKey());
                Assertions.assertFalse(batch.tryAdd(tooLargeEvent));
            })
            .verifyComplete();
    }

    @Test
    void sendEventRequired() {
        // Arrange
        final EventData event = new EventData("Event-data");
        final SendOptions sendOptions = new SendOptions();

        StepVerifier.create(producer.send(event, null))
            .verifyError(NullPointerException.class);

        StepVerifier.create(producer.send((EventData) null, sendOptions))
            .verifyError(NullPointerException.class);
    }

    @Test
    void sendEventIterableRequired() {
        // Arrange
        final List<EventData> event = Collections.singletonList(new EventData("Event-data"));
        final SendOptions sendOptions = new SendOptions();

        StepVerifier.create(producer.send(event, null))
            .verifyError(NullPointerException.class);

        StepVerifier.create(producer.send((Iterable<EventData>) null, sendOptions))
            .verifyError(NullPointerException.class);
    }

    @Test
    void sendEventFluxRequired() {
        // Arrange
        final Flux<EventData> event = Flux.just(new EventData("Event-data"));
        final SendOptions sendOptions = new SendOptions();

        StepVerifier.create(producer.send(event, null))
            .verifyError(NullPointerException.class);

        StepVerifier.create(producer.send((Flux<EventData>) null, sendOptions))
            .verifyError(NullPointerException.class);
    }

    @Test
    void batchOptionsIsCloned() {
        // Arrange
        int maxLinkSize = 1024;

        final AmqpSendLink link = mock(AmqpSendLink.class);
        when(link.getLinkSize()).thenReturn(Mono.just(maxLinkSize));

        // EC is the prefix they use when creating a link that sends to the service round-robin.
<<<<<<< HEAD
        when(connection.createSendLink(argThat(name -> name.startsWith("EC")), eq(EVENT_HUB_NAME), eq(retryOptions)))
=======
        when(connection.createSendLink(eq(EVENT_HUB_NAME), eq(EVENT_HUB_NAME), eq(retryOptions)))
>>>>>>> 174756db
            .thenReturn(Mono.just(link));

        final String originalKey = "some-key";
        final CreateBatchOptions options = new CreateBatchOptions().setPartitionKey(originalKey);

        // Act & Assert
        StepVerifier.create(producer.createBatch(options))
            .assertNext(batch -> {
                options.setPartitionKey("something-else");
                Assertions.assertEquals(originalKey, batch.getPartitionKey());
            })
            .verifyComplete();
    }

    @Test
    void sendsAnEventDataBatch() {
        // Arrange
        int maxLinkSize = 1024;

        // Overhead when serializing an event, to figure out what the maximum size we can use for an event payload.
        int eventOverhead = 24;
        int maxEventPayload = maxLinkSize - eventOverhead;

        final AmqpSendLink link = mock(AmqpSendLink.class);
        when(link.getLinkSize()).thenReturn(Mono.just(maxLinkSize));

        // EC is the prefix they use when creating a link that sends to the service round-robin.
<<<<<<< HEAD
        when(connection.createSendLink(argThat(name -> name.startsWith("EC")), eq(EVENT_HUB_NAME), eq(retryOptions)))
=======
        when(connection.createSendLink(eq(EVENT_HUB_NAME), eq(EVENT_HUB_NAME), eq(retryOptions)))
>>>>>>> 174756db
            .thenReturn(Mono.just(link));

        // This event is 1024 bytes when serialized.
        final EventData event = new EventData(new byte[maxEventPayload]);

        // This event will be 1025 bytes when serialized.
        final EventData tooLargeEvent = new EventData(new byte[maxEventPayload + 1]);

        // Act & Assert
        StepVerifier.create(producer.createBatch())
            .assertNext(batch -> {
                Assertions.assertNull(batch.getPartitionKey());
                Assertions.assertTrue(batch.tryAdd(event));
            })
            .verifyComplete();

        StepVerifier.create(producer.createBatch())
            .assertNext(batch -> {
                Assertions.assertNull(batch.getPartitionKey());
                Assertions.assertFalse(batch.tryAdd(tooLargeEvent));
            })
            .verifyComplete();

        verify(link, times(2)).getLinkSize();
    }

    /**
     * Verify we can send messages to multiple partitionIds with same sender.
     */
    @Test
    void sendMultiplePartitions() {
        // Arrange
        final int count = 4;
        final byte[] contents = TEST_CONTENTS.getBytes(UTF_8);
        final Flux<EventData> testData = Flux.range(0, count).flatMap(number -> {
            final EventData data = new EventData(contents);
            return Flux.just(data);
        });

        final String partitionId1 = "my-partition-id";
        final String partitionId2 = "my-partition-id-2";

        when(sendLink2.send(anyList())).thenReturn(Mono.empty());
        when(sendLink2.getLinkSize()).thenReturn(Mono.just(ClientConstants.MAX_MESSAGE_LENGTH_BYTES));
        when(sendLink3.send(anyList())).thenReturn(Mono.empty());
        when(sendLink3.getLinkSize()).thenReturn(Mono.just(ClientConstants.MAX_MESSAGE_LENGTH_BYTES));

        // EC is the prefix they use when creating a link that sends to the service round-robin.
        when(connection.createSendLink(anyString(), anyString(), any())).thenAnswer(mock -> {
            final String entityPath = mock.getArgument(1, String.class);

            if (EVENT_HUB_NAME.equals(entityPath)) {
                return Mono.just(sendLink);
            } else if (entityPath.endsWith(partitionId1)) {
                return Mono.just(sendLink3);
            } else if (entityPath.endsWith(partitionId2)) {
                return Mono.just(sendLink2);
            } else {
                return Mono.error(new IllegalArgumentException("Could not figure out entityPath: " + entityPath));
            }
        });
        when(sendLink.send(anyList())).thenReturn(Mono.empty());

        // Act
        StepVerifier.create(producer.send(testData, new SendOptions()))
            .verifyComplete();

        StepVerifier.create(producer.send(testData, new SendOptions().setPartitionId(partitionId1)))
            .verifyComplete();

        StepVerifier.create(producer.send(testData, new SendOptions().setPartitionId(partitionId2)))
            .verifyComplete();

        // Assert
        verify(sendLink).send(messagesCaptor.capture());

        final List<Message> messagesSent = messagesCaptor.getValue();
        Assertions.assertEquals(count, messagesSent.size());

        verify(sendLink3, times(1)).send(anyList());
        verify(sendLink2, times(1)).send(anyList());
    }

    /**
     * Verifies that when we have a shared connection, the producer does not close that connection.
     */
    @Test
    void doesNotCloseSharedConnection() {
        // Arrange
        EventHubConnectionProcessor hubConnection = mock(EventHubConnectionProcessor.class);
        EventHubProducerAsyncClient sharedProducer = new EventHubProducerAsyncClient(HOSTNAME, EVENT_HUB_NAME,
            hubConnection, retryOptions, tracerProvider, messageSerializer, true);

        // Act
        sharedProducer.close();

        // Verify
        verify(hubConnection, never()).dispose();
    }

    /**
     * Verifies that when we have a non-shared connection, the producer closes that connection.
     */
    @Test
    void closesDedicatedConnection() {
        // Arrange
        EventHubConnectionProcessor hubConnection = mock(EventHubConnectionProcessor.class);
        EventHubProducerAsyncClient dedicatedProducer = new EventHubProducerAsyncClient(HOSTNAME, EVENT_HUB_NAME,
            hubConnection, retryOptions, tracerProvider, messageSerializer, false);

        // Act
        dedicatedProducer.close();

        // Verify
        verify(hubConnection, times(1)).dispose();
    }

    /**
     * Verifies that when we have a non-shared connection, the producer closes that connection. Only once.
     */
    @Test
    void closesDedicatedConnectionOnlyOnce() {
        // Arrange
        EventHubConnectionProcessor hubConnection = mock(EventHubConnectionProcessor.class);
        EventHubProducerAsyncClient dedicatedProducer = new EventHubProducerAsyncClient(HOSTNAME, EVENT_HUB_NAME,
            hubConnection, retryOptions, tracerProvider, messageSerializer, false);

        // Act
        dedicatedProducer.close();
        dedicatedProducer.close();

        // Verify
        verify(hubConnection, times(1)).dispose();
<<<<<<< HEAD
    }

    /**
     * Verifies that another link is received and we can continue publishing events on a transient failure.
     */
    @Test
    void reopensOnFailure() {
        // Arrange
        when(connection.getEndpointStates()).thenReturn(endpointProcessor);
        endpointSink.next(AmqpEndpointState.ACTIVE);

        EventHubAmqpConnection[] connections = new EventHubAmqpConnection[]{
            connection, connection2, connection3
        };
        connectionProcessor = Flux.<EventHubAmqpConnection>create(sink -> {
            final AtomicInteger count = new AtomicInteger();
            sink.onRequest(request -> {
                for (int i = 0; i < request; i++) {
                    final int current = count.getAndIncrement();
                    final int index = current % connections.length;
                    sink.next(connections[index]);
                }
            });
        }).subscribeWith(
            new EventHubConnectionProcessor(connectionOptions.getFullyQualifiedNamespace(),
                connectionOptions.getEntityPath(), connectionOptions.getRetry()));
        producer = new EventHubProducerAsyncClient(HOSTNAME, EVENT_HUB_NAME, connectionProcessor, retryOptions,
            tracerProvider, messageSerializer, false);

        final int count = 4;
        final byte[] contents = TEST_CONTENTS.getBytes(UTF_8);
        final Flux<EventData> testData = Flux.range(0, count).flatMap(number -> {
            final EventData data = new EventData(contents);
            return Flux.just(data);
        });
        final EventData testData2 = new EventData("test");

        // EC is the prefix they use when creating a link that sends to the service round-robin.
        when(connection.createSendLink(argThat(name -> name.startsWith("EC")), eq(EVENT_HUB_NAME), eq(retryOptions)))
            .thenReturn(Mono.just(sendLink));
        when(sendLink.send(anyList())).thenReturn(Mono.empty());

        final DirectProcessor<AmqpEndpointState> connectionState2 = DirectProcessor.create();
        when(connection2.getEndpointStates()).thenReturn(connectionState2);
        when(connection2.createSendLink(argThat(name -> name.startsWith("EC")), eq(EVENT_HUB_NAME), eq(retryOptions)))
            .thenReturn(Mono.just(sendLink2));
        when(sendLink2.send(any(Message.class))).thenReturn(Mono.empty());

        final DirectProcessor<AmqpEndpointState> connectionState3 = DirectProcessor.create();
        when(connection3.getEndpointStates()).thenReturn(connectionState3);
        when(connection3.createSendLink(argThat(name -> name.startsWith("EC")), eq(EVENT_HUB_NAME), eq(retryOptions)))
            .thenReturn(Mono.just(sendLink3));
        when(sendLink3.send(anyList())).thenReturn(Mono.empty());

        // Act
        StepVerifier.create(producer.send(testData))
            .verifyComplete();

        // Send in an error signal like a server busy condition.
        endpointSink.error(new AmqpException(true, AmqpErrorCondition.SERVER_BUSY_ERROR, "Test-message",
            new AmqpErrorContext("test-namespace")));

        StepVerifier.create(producer.send(testData2))
            .verifyComplete();

        // Assert
        verify(sendLink).send(messagesCaptor.capture());
        final List<Message> messagesSent = messagesCaptor.getValue();
        Assertions.assertEquals(count, messagesSent.size());

        verify(sendLink2, times(1)).send(any(Message.class));
        verifyZeroInteractions(sendLink3);
    }

    /**
=======
    }

    /**
     * Verifies that another link is received and we can continue publishing events on a transient failure.
     */
    @Test
    void reopensOnFailure() {
        // Arrange
        when(connection.getEndpointStates()).thenReturn(endpointProcessor);
        endpointSink.next(AmqpEndpointState.ACTIVE);

        EventHubAmqpConnection[] connections = new EventHubAmqpConnection[]{
            connection, connection2, connection3
        };
        connectionProcessor = Flux.<EventHubAmqpConnection>create(sink -> {
            final AtomicInteger count = new AtomicInteger();
            sink.onRequest(request -> {
                for (int i = 0; i < request; i++) {
                    final int current = count.getAndIncrement();
                    final int index = current % connections.length;
                    sink.next(connections[index]);
                }
            });
        }).subscribeWith(
            new EventHubConnectionProcessor(connectionOptions.getFullyQualifiedNamespace(),
                connectionOptions.getEntityPath(), connectionOptions.getRetry()));
        producer = new EventHubProducerAsyncClient(HOSTNAME, EVENT_HUB_NAME, connectionProcessor, retryOptions,
            tracerProvider, messageSerializer, false);

        final int count = 4;
        final byte[] contents = TEST_CONTENTS.getBytes(UTF_8);
        final Flux<EventData> testData = Flux.range(0, count).flatMap(number -> {
            final EventData data = new EventData(contents);
            return Flux.just(data);
        });
        final EventData testData2 = new EventData("test");

        // EC is the prefix they use when creating a link that sends to the service round-robin.
        when(connection.createSendLink(eq(EVENT_HUB_NAME), eq(EVENT_HUB_NAME), eq(retryOptions)))
            .thenReturn(Mono.just(sendLink));
        when(sendLink.send(anyList())).thenReturn(Mono.empty());

        final DirectProcessor<AmqpEndpointState> connectionState2 = DirectProcessor.create();
        when(connection2.getEndpointStates()).thenReturn(connectionState2);
        when(connection2.createSendLink(eq(EVENT_HUB_NAME), eq(EVENT_HUB_NAME), eq(retryOptions)))
            .thenReturn(Mono.just(sendLink2));
        when(sendLink2.send(any(Message.class))).thenReturn(Mono.empty());

        final DirectProcessor<AmqpEndpointState> connectionState3 = DirectProcessor.create();
        when(connection3.getEndpointStates()).thenReturn(connectionState3);
        when(connection3.createSendLink(eq(EVENT_HUB_NAME), eq(EVENT_HUB_NAME), eq(retryOptions)))
            .thenReturn(Mono.just(sendLink3));
        when(sendLink3.send(anyList())).thenReturn(Mono.empty());

        // Act
        StepVerifier.create(producer.send(testData))
            .verifyComplete();

        // Send in an error signal like a server busy condition.
        endpointSink.error(new AmqpException(true, AmqpErrorCondition.SERVER_BUSY_ERROR, "Test-message",
            new AmqpErrorContext("test-namespace")));

        StepVerifier.create(producer.send(testData2))
            .verifyComplete();

        // Assert
        verify(sendLink).send(messagesCaptor.capture());
        final List<Message> messagesSent = messagesCaptor.getValue();
        Assertions.assertEquals(count, messagesSent.size());

        verify(sendLink2, times(1)).send(any(Message.class));
        verifyZeroInteractions(sendLink3);
    }

    /**
>>>>>>> 174756db
     * Verifies that on a non-transient failure, no more event hub connections are recreated and we can not send events.
     * An error should be propagated back to us.
     */
    @Test
    void closesOnNonTransientFailure() {
        // Arrange
        when(connection.getEndpointStates()).thenReturn(endpointProcessor);
        endpointSink.next(AmqpEndpointState.ACTIVE);

        EventHubAmqpConnection[] connections = new EventHubAmqpConnection[]{
            connection, connection2, connection3
        };
        connectionProcessor = Flux.<EventHubAmqpConnection>create(sink -> {
            final AtomicInteger count = new AtomicInteger();
            sink.onRequest(request -> {
                for (int i = 0; i < request; i++) {
                    final int current = count.getAndIncrement();
                    final int index = current % connections.length;
                    sink.next(connections[index]);
                }
            });
        }).subscribeWith(
            new EventHubConnectionProcessor(connectionOptions.getFullyQualifiedNamespace(),
                connectionOptions.getEntityPath(), connectionOptions.getRetry()));
        producer = new EventHubProducerAsyncClient(HOSTNAME, EVENT_HUB_NAME, connectionProcessor, retryOptions,
            tracerProvider, messageSerializer, false);

        final int count = 4;
        final byte[] contents = TEST_CONTENTS.getBytes(UTF_8);
        final Flux<EventData> testData = Flux.range(0, count).flatMap(number -> {
            final EventData data = new EventData(contents);
            return Flux.just(data);
        });
        final EventData testData2 = new EventData("test");

        // EC is the prefix they use when creating a link that sends to the service round-robin.
<<<<<<< HEAD
        when(connection.createSendLink(argThat(name -> name.startsWith("EC")), eq(EVENT_HUB_NAME), eq(retryOptions)))
=======
        when(connection.createSendLink(eq(EVENT_HUB_NAME), eq(EVENT_HUB_NAME), eq(retryOptions)))
>>>>>>> 174756db
            .thenReturn(Mono.just(sendLink));
        when(sendLink.send(anyList())).thenReturn(Mono.empty());

        final DirectProcessor<AmqpEndpointState> connectionState2 = DirectProcessor.create();
        when(connection2.getEndpointStates()).thenReturn(connectionState2);
<<<<<<< HEAD
        when(connection2.createSendLink(argThat(name -> name.startsWith("EC")), eq(EVENT_HUB_NAME), eq(retryOptions)))
=======
        when(connection2.createSendLink(eq(EVENT_HUB_NAME), eq(EVENT_HUB_NAME), eq(retryOptions)))
>>>>>>> 174756db
            .thenReturn(Mono.just(sendLink2));
        when(sendLink2.send(any(Message.class))).thenReturn(Mono.empty());

        final AmqpException nonTransientError = new AmqpException(false, AmqpErrorCondition.UNAUTHORIZED_ACCESS,
            "Test unauthorized access", new AmqpErrorContext("test-namespace"));

        // Act
        StepVerifier.create(producer.send(testData))
            .verifyComplete();

        // Send in an error signal like authorization failure.
        endpointSink.error(nonTransientError);

        StepVerifier.create(producer.send(testData2))
            .expectErrorSatisfies(error -> {
                Assertions.assertTrue(error instanceof AmqpException);

                final AmqpException actual = (AmqpException) error;
                Assertions.assertEquals(nonTransientError.isTransient(), actual.isTransient());
                Assertions.assertEquals(nonTransientError.getContext(), actual.getContext());
                Assertions.assertEquals(nonTransientError.getErrorCondition(), actual.getErrorCondition());
                Assertions.assertEquals(nonTransientError.getMessage(), actual.getMessage());
            })
            .verify(Duration.ofSeconds(10));

        // Assert
        verify(sendLink).send(messagesCaptor.capture());
        final List<Message> messagesSent = messagesCaptor.getValue();
        Assertions.assertEquals(count, messagesSent.size());

        verifyZeroInteractions(sendLink2);
        verifyZeroInteractions(sendLink3);
    }
<<<<<<< HEAD

    private static final String TEST_CONTENTS = "SSLorem ipsum dolor sit amet, consectetur adipiscing elit. Donec vehicula posuere lobortis. Aliquam finibus volutpat dolor, faucibus pellentesque ipsum bibendum vitae. Class aptent taciti sociosqu ad litora torquent per conubia nostra, per inceptos himenaeos. Ut sit amet urna hendrerit, dapibus justo a, sodales justo. Mauris finibus augue id pulvinar congue. Nam maximus luctus ipsum, at commodo ligula euismod ac. Phasellus vitae lacus sit amet diam porta placerat. \n"
        + "Ut sodales efficitur sapien ut posuere. Morbi sed tellus est. Proin eu erat purus. Proin massa nunc, condimentum id iaculis dignissim, consectetur et odio. Cras suscipit sem eu libero aliquam tincidunt. Nullam ut arcu suscipit, eleifend velit in, cursus libero. Ut eleifend facilisis odio sit amet feugiat. Phasellus at nunc sit amet elit sagittis commodo ac in nisi. Fusce vitae aliquam quam. Integer vel nibh euismod, tempus elit vitae, pharetra est. Duis vulputate enim a elementum dignissim. Morbi dictum enim id elit scelerisque, in elementum nulla pharetra. \n"
        + "Aenean aliquet aliquet condimentum. Proin dapibus dui id libero tempus feugiat. Sed commodo ligula a lectus mattis, vitae tincidunt velit auctor. Fusce quis semper dui. Phasellus eu efficitur sem. Ut non sem sit amet enim condimentum venenatis id dictum massa. Nullam sagittis lacus a neque sodales, et ultrices arcu mattis. Aliquam erat volutpat. \n"
        + "Aenean fringilla quam elit, id mattis purus vestibulum nec. Praesent porta eros in dapibus molestie. Vestibulum orci libero, tincidunt et turpis eget, condimentum lobortis enim. Fusce suscipit ante et mauris consequat cursus nec laoreet lorem. Maecenas in sollicitudin diam, non tincidunt purus. Nunc mauris purus, laoreet eget interdum vitae, placerat a sapien. In mi risus, blandit eu facilisis nec, molestie suscipit leo. Pellentesque molestie urna vitae dui faucibus bibendum. \n"
        + "Donec quis ipsum ultricies, imperdiet ex vel, scelerisque eros. Ut at urna arcu. Vestibulum rutrum odio dolor, vitae cursus nunc pulvinar vel. Donec accumsan sapien in malesuada tempor. Maecenas in condimentum eros. Sed vestibulum facilisis massa a iaculis. Etiam et nibh felis. Donec maximus, sem quis vestibulum gravida, turpis risus congue dolor, pharetra tincidunt lectus nisi at velit.";
=======

    /**
     * Verifies that we can resend a message when a transient error occurs.
     */
    @Test
    void resendMessageOnTransientLinkFailure() {
        // Arrange
        when(connection.getEndpointStates()).thenReturn(endpointProcessor);
        endpointSink.next(AmqpEndpointState.ACTIVE);

        EventHubAmqpConnection[] connections = new EventHubAmqpConnection[]{connection, connection2};
        connectionProcessor = Flux.<EventHubAmqpConnection>create(sink -> {
            final AtomicInteger count = new AtomicInteger();
            sink.onRequest(request -> {
                for (int i = 0; i < request; i++) {
                    final int current = count.getAndIncrement();
                    final int index = current % connections.length;
                    sink.next(connections[index]);
                }
            });
        }).subscribeWith(
            new EventHubConnectionProcessor(connectionOptions.getFullyQualifiedNamespace(),
                connectionOptions.getEntityPath(), connectionOptions.getRetry()));
        producer = new EventHubProducerAsyncClient(HOSTNAME, EVENT_HUB_NAME, connectionProcessor, retryOptions,
            tracerProvider, messageSerializer, false);

        final int count = 4;
        final byte[] contents = TEST_CONTENTS.getBytes(UTF_8);
        final Flux<EventData> testData = Flux.range(0, count).flatMap(number -> {
            final EventData data = new EventData(contents);
            return Flux.just(data);
        });

        final String failureKey = "fail";
        final EventData testData2 = new EventData("test");
        testData2.getProperties().put(failureKey, "true");

        // EC is the prefix they use when creating a link that sends to the service round-robin.
        when(connection.createSendLink(eq(EVENT_HUB_NAME), eq(EVENT_HUB_NAME), eq(retryOptions)))
            .thenReturn(Mono.just(sendLink));
        when(sendLink.send(anyList())).thenReturn(Mono.empty());

        // Send a transient error, and close the original link, if we get a message that contains the "failureKey".
        // This simulates when a link is closed.
        when(sendLink.send(argThat((Message message) -> {
            return message.getApplicationProperties().getValue().containsKey(failureKey);
        }))).thenAnswer(mock -> {
            final Throwable error = new AmqpException(true, AmqpErrorCondition.SERVER_BUSY_ERROR, "Test-message",
                new AmqpErrorContext("test-namespace"));

            endpointSink.error(error);
            return Mono.error(error);
        });

        final DirectProcessor<AmqpEndpointState> connectionState2 = DirectProcessor.create();
        when(connection2.getEndpointStates()).thenReturn(connectionState2);
        when(connection2.createSendLink(eq(EVENT_HUB_NAME), eq(EVENT_HUB_NAME), eq(retryOptions)))
            .thenReturn(Mono.just(sendLink2));
        when(sendLink2.send(any(Message.class))).thenReturn(Mono.empty());

        // Act
        StepVerifier.create(producer.send(testData))
            .verifyComplete();

        StepVerifier.create(producer.send(testData2))
            .verifyComplete();

        // Assert
        verify(sendLink).send(messagesCaptor.capture());
        final List<Message> messagesSent = messagesCaptor.getValue();
        Assertions.assertEquals(count, messagesSent.size());

        verify(sendLink2, times(1)).send(any(Message.class));
        verifyZeroInteractions(sendLink3);
    }

    private static final String TEST_CONTENTS = "SSLorem ipsum dolor sit amet, consectetur adipiscing elit. Donec "
        + "vehicula posuere lobortis. Aliquam finibus volutpat dolor, faucibus pellentesque ipsum bibendum vitae. "
        + "Class aptent taciti sociosqu ad litora torquent per conubia nostra, per inceptos himenaeos. Ut sit amet "
        + "urna hendrerit, dapibus justo a, sodales justo. Mauris finibus augue id pulvinar congue. Nam maximus "
        + "luctus ipsum, at commodo ligula euismod ac. Phasellus vitae lacus sit amet diam porta placerat. \n"
        + "Ut sodales efficitur sapien ut posuere. Morbi sed tellus est. Proin eu erat purus. Proin massa nunc, "
        + "condimentum id iaculis dignissim, consectetur et odio. Cras suscipit sem eu libero aliquam tincidunt. "
        + "Nullam ut arcu suscipit, eleifend velit in, cursus libero. Ut eleifend facilisis odio sit amet feugiat. "
        + "Phasellus at nunc sit amet elit sagittis commodo ac in nisi. Fusce vitae aliquam quam. Integer vel nibh "
        + "euismod, tempus elit vitae, pharetra est. Duis vulputate enim a elementum dignissim. Morbi dictum enim id "
        + "elit scelerisque, in elementum nulla pharetra. \n"
        + "Aenean aliquet aliquet condimentum. Proin dapibus dui id libero tempus feugiat. Sed commodo ligula a "
        + "lectus mattis, vitae tincidunt velit auctor. Fusce quis semper dui. Phasellus eu efficitur sem. Ut non sem"
        + " sit amet enim condimentum venenatis id dictum massa. Nullam sagittis lacus a neque sodales, et ultrices "
        + "arcu mattis. Aliquam erat volutpat. \n"
        + "Aenean fringilla quam elit, id mattis purus vestibulum nec. Praesent porta eros in dapibus molestie. "
        + "Vestibulum orci libero, tincidunt et turpis eget, condimentum lobortis enim. Fusce suscipit ante et mauris"
        + " consequat cursus nec laoreet lorem. Maecenas in sollicitudin diam, non tincidunt purus. Nunc mauris "
        + "purus, laoreet eget interdum vitae, placerat a sapien. In mi risus, blandit eu facilisis nec, molestie "
        + "suscipit leo. Pellentesque molestie urna vitae dui faucibus bibendum. \n"
        + "Donec quis ipsum ultricies, imperdiet ex vel, scelerisque eros. Ut at urna arcu. Vestibulum rutrum odio "
        + "dolor, vitae cursus nunc pulvinar vel. Donec accumsan sapien in malesuada tempor. Maecenas in condimentum "
        + "eros. Sed vestibulum facilisis massa a iaculis. Etiam et nibh felis. Donec maximus, sem quis vestibulum "
        + "gravida, turpis risus congue dolor, pharetra tincidunt lectus nisi at velit.";
>>>>>>> 174756db
}<|MERGE_RESOLUTION|>--- conflicted
+++ resolved
@@ -104,8 +104,6 @@
     private EventHubConnectionProcessor connectionProcessor;
     private TracerProvider tracerProvider;
     private ConnectionOptions connectionOptions;
-<<<<<<< HEAD
-=======
 
     @BeforeAll
     static void beforeAll() {
@@ -116,7 +114,6 @@
     static void afterAll() {
         StepVerifier.resetDefaultTimeout();
     }
->>>>>>> 174756db
 
     @BeforeEach
     void setup() {
@@ -165,11 +162,7 @@
         final SendOptions options = new SendOptions();
 
         // EC is the prefix they use when creating a link that sends to the service round-robin.
-<<<<<<< HEAD
-        when(connection.createSendLink(argThat(name -> name.startsWith("EC")), eq(EVENT_HUB_NAME), eq(retryOptions)))
-=======
-        when(connection.createSendLink(eq(EVENT_HUB_NAME), eq(EVENT_HUB_NAME), eq(retryOptions)))
->>>>>>> 174756db
+        when(connection.createSendLink(eq(EVENT_HUB_NAME), eq(EVENT_HUB_NAME), eq(retryOptions)))
             .thenReturn(Mono.just(sendLink));
         when(sendLink.send(anyList())).thenReturn(Mono.empty());
 
@@ -196,11 +189,7 @@
         final SendOptions options = new SendOptions();
 
         // EC is the prefix they use when creating a link that sends to the service round-robin.
-<<<<<<< HEAD
-        when(connection.createSendLink(argThat(name -> name.startsWith("EC")), eq(EVENT_HUB_NAME), eq(retryOptions)))
-=======
-        when(connection.createSendLink(eq(EVENT_HUB_NAME), eq(EVENT_HUB_NAME), eq(retryOptions)))
->>>>>>> 174756db
+        when(connection.createSendLink(eq(EVENT_HUB_NAME), eq(EVENT_HUB_NAME), eq(retryOptions)))
             .thenReturn(Mono.just(sendLink));
 
         when(sendLink.send(any(Message.class))).thenReturn(Mono.empty());
@@ -228,11 +217,7 @@
             new EventData(TEST_CONTENTS.getBytes(UTF_8)));
 
         // EC is the prefix they use when creating a link that sends to the service round-robin.
-<<<<<<< HEAD
-        when(connection.createSendLink(argThat(name -> name.startsWith("EC")), eq(EVENT_HUB_NAME), eq(retryOptions)))
-=======
-        when(connection.createSendLink(eq(EVENT_HUB_NAME), eq(EVENT_HUB_NAME), eq(retryOptions)))
->>>>>>> 174756db
+        when(connection.createSendLink(eq(EVENT_HUB_NAME), eq(EVENT_HUB_NAME), eq(retryOptions)))
             .thenReturn(Mono.just(sendLink));
 
         when(sendLink.send(anyList())).thenReturn(Mono.empty());
@@ -269,11 +254,7 @@
             connectionProcessor, retryOptions, tracerProvider, messageSerializer, false);
 
         when(connection.createSendLink(
-<<<<<<< HEAD
-            argThat(name -> name.startsWith("PS")), argThat(name -> name.endsWith(partitionId)), eq(retryOptions)))
-=======
             argThat(name -> name.endsWith(partitionId)), argThat(name -> name.endsWith(partitionId)), eq(retryOptions)))
->>>>>>> 174756db
             .thenReturn(Mono.just(sendLink));
 
         when(sendLink.send(anyList())).thenReturn(Mono.empty());
@@ -335,11 +316,7 @@
             connectionProcessor, retryOptions, tracerProvider, messageSerializer, false);
 
         when(connection.createSendLink(
-<<<<<<< HEAD
-            argThat(name -> name.startsWith("PS")), argThat(name -> name.endsWith(partitionId)), eq(retryOptions)))
-=======
             argThat(name -> name.endsWith(partitionId)), argThat(name -> name.endsWith(partitionId)), eq(retryOptions)))
->>>>>>> 174756db
             .thenReturn(Mono.just(sendLink));
         when(sendLink.send(anyList())).thenReturn(Mono.empty());
 
@@ -379,11 +356,7 @@
         when(link.getLinkSize()).thenReturn(Mono.just(maxLinkSize));
 
         // EC is the prefix they use when creating a link that sends to the service round-robin.
-<<<<<<< HEAD
-        when(connection.createSendLink(argThat(name -> name.startsWith("EC")), eq(EVENT_HUB_NAME), eq(retryOptions)))
-=======
-        when(connection.createSendLink(eq(EVENT_HUB_NAME), eq(EVENT_HUB_NAME), eq(retryOptions)))
->>>>>>> 174756db
+        when(connection.createSendLink(eq(EVENT_HUB_NAME), eq(EVENT_HUB_NAME), eq(retryOptions)))
             .thenReturn(Mono.just(link));
 
         // We believe 20 events is enough for that EventDataBatch to be greater than max size.
@@ -417,11 +390,7 @@
         when(link.getLinkSize()).thenReturn(Mono.just(maxLinkSize));
 
         // EC is the prefix they use when creating a link that sends to the service round-robin.
-<<<<<<< HEAD
-        when(connection.createSendLink(argThat(name -> name.startsWith("EC")), eq(EVENT_HUB_NAME), eq(retryOptions)))
-=======
-        when(connection.createSendLink(eq(EVENT_HUB_NAME), eq(EVENT_HUB_NAME), eq(retryOptions)))
->>>>>>> 174756db
+        when(connection.createSendLink(eq(EVENT_HUB_NAME), eq(EVENT_HUB_NAME), eq(retryOptions)))
             .thenReturn(Mono.just(link));
 
         // This event is 1024 bytes when serialized.
@@ -465,11 +434,7 @@
         when(link.getLinkSize()).thenReturn(Mono.just(ClientConstants.MAX_MESSAGE_LENGTH_BYTES));
 
         // EC is the prefix they use when creating a link that sends to the service round-robin.
-<<<<<<< HEAD
-        when(connection.createSendLink(argThat(name -> name.startsWith("EC")), eq(EVENT_HUB_NAME), eq(retryOptions)))
-=======
-        when(connection.createSendLink(eq(EVENT_HUB_NAME), eq(EVENT_HUB_NAME), eq(retryOptions)))
->>>>>>> 174756db
+        when(connection.createSendLink(eq(EVENT_HUB_NAME), eq(EVENT_HUB_NAME), eq(retryOptions)))
             .thenReturn(Mono.just(link));
 
         when(tracer1.start(eq("EventHubs.message"), any(), eq(ProcessKind.MESSAGE))).thenAnswer(
@@ -506,11 +471,7 @@
         when(link.getLinkSize()).thenReturn(Mono.just(maxLinkSize));
 
         // EC is the prefix they use when creating a link that sends to the service round-robin.
-<<<<<<< HEAD
-        when(connection.createSendLink(argThat(name -> name.startsWith("EC")), eq(EVENT_HUB_NAME), eq(retryOptions)))
-=======
-        when(connection.createSendLink(eq(EVENT_HUB_NAME), eq(EVENT_HUB_NAME), eq(retryOptions)))
->>>>>>> 174756db
+        when(connection.createSendLink(eq(EVENT_HUB_NAME), eq(EVENT_HUB_NAME), eq(retryOptions)))
             .thenReturn(Mono.just(link));
 
         // This event is 1024 bytes when serialized.
@@ -539,11 +500,7 @@
         when(link.getLinkSize()).thenReturn(Mono.just(maxLinkSize));
 
         // EC is the prefix they use when creating a link that sends to the service round-robin.
-<<<<<<< HEAD
-        when(connection.createSendLink(argThat(name -> name.startsWith("EC")), eq(EVENT_HUB_NAME), eq(retryOptions)))
-=======
-        when(connection.createSendLink(eq(EVENT_HUB_NAME), eq(EVENT_HUB_NAME), eq(retryOptions)))
->>>>>>> 174756db
+        when(connection.createSendLink(eq(EVENT_HUB_NAME), eq(EVENT_HUB_NAME), eq(retryOptions)))
             .thenReturn(Mono.just(link));
 
         // This event is 1024 bytes when serialized.
@@ -573,11 +530,7 @@
         when(link.getLinkSize()).thenReturn(Mono.just(maxLinkSize));
 
         // EC is the prefix they use when creating a link that sends to the service round-robin.
-<<<<<<< HEAD
-        when(connection.createSendLink(argThat(name -> name.startsWith("EC")), eq(EVENT_HUB_NAME), eq(retryOptions)))
-=======
-        when(connection.createSendLink(eq(EVENT_HUB_NAME), eq(EVENT_HUB_NAME), eq(retryOptions)))
->>>>>>> 174756db
+        when(connection.createSendLink(eq(EVENT_HUB_NAME), eq(EVENT_HUB_NAME), eq(retryOptions)))
             .thenReturn(Mono.just(link));
 
         // This event is 1024 bytes when serialized.
@@ -652,11 +605,7 @@
         when(link.getLinkSize()).thenReturn(Mono.just(maxLinkSize));
 
         // EC is the prefix they use when creating a link that sends to the service round-robin.
-<<<<<<< HEAD
-        when(connection.createSendLink(argThat(name -> name.startsWith("EC")), eq(EVENT_HUB_NAME), eq(retryOptions)))
-=======
-        when(connection.createSendLink(eq(EVENT_HUB_NAME), eq(EVENT_HUB_NAME), eq(retryOptions)))
->>>>>>> 174756db
+        when(connection.createSendLink(eq(EVENT_HUB_NAME), eq(EVENT_HUB_NAME), eq(retryOptions)))
             .thenReturn(Mono.just(link));
 
         final String originalKey = "some-key";
@@ -684,11 +633,7 @@
         when(link.getLinkSize()).thenReturn(Mono.just(maxLinkSize));
 
         // EC is the prefix they use when creating a link that sends to the service round-robin.
-<<<<<<< HEAD
-        when(connection.createSendLink(argThat(name -> name.startsWith("EC")), eq(EVENT_HUB_NAME), eq(retryOptions)))
-=======
-        when(connection.createSendLink(eq(EVENT_HUB_NAME), eq(EVENT_HUB_NAME), eq(retryOptions)))
->>>>>>> 174756db
+        when(connection.createSendLink(eq(EVENT_HUB_NAME), eq(EVENT_HUB_NAME), eq(retryOptions)))
             .thenReturn(Mono.just(link));
 
         // This event is 1024 bytes when serialized.
@@ -822,7 +767,6 @@
 
         // Verify
         verify(hubConnection, times(1)).dispose();
-<<<<<<< HEAD
     }
 
     /**
@@ -861,19 +805,19 @@
         final EventData testData2 = new EventData("test");
 
         // EC is the prefix they use when creating a link that sends to the service round-robin.
-        when(connection.createSendLink(argThat(name -> name.startsWith("EC")), eq(EVENT_HUB_NAME), eq(retryOptions)))
+        when(connection.createSendLink(eq(EVENT_HUB_NAME), eq(EVENT_HUB_NAME), eq(retryOptions)))
             .thenReturn(Mono.just(sendLink));
         when(sendLink.send(anyList())).thenReturn(Mono.empty());
 
         final DirectProcessor<AmqpEndpointState> connectionState2 = DirectProcessor.create();
         when(connection2.getEndpointStates()).thenReturn(connectionState2);
-        when(connection2.createSendLink(argThat(name -> name.startsWith("EC")), eq(EVENT_HUB_NAME), eq(retryOptions)))
+        when(connection2.createSendLink(eq(EVENT_HUB_NAME), eq(EVENT_HUB_NAME), eq(retryOptions)))
             .thenReturn(Mono.just(sendLink2));
         when(sendLink2.send(any(Message.class))).thenReturn(Mono.empty());
 
         final DirectProcessor<AmqpEndpointState> connectionState3 = DirectProcessor.create();
         when(connection3.getEndpointStates()).thenReturn(connectionState3);
-        when(connection3.createSendLink(argThat(name -> name.startsWith("EC")), eq(EVENT_HUB_NAME), eq(retryOptions)))
+        when(connection3.createSendLink(eq(EVENT_HUB_NAME), eq(EVENT_HUB_NAME), eq(retryOptions)))
             .thenReturn(Mono.just(sendLink3));
         when(sendLink3.send(anyList())).thenReturn(Mono.empty());
 
@@ -898,14 +842,11 @@
     }
 
     /**
-=======
-    }
-
-    /**
-     * Verifies that another link is received and we can continue publishing events on a transient failure.
-     */
-    @Test
-    void reopensOnFailure() {
+     * Verifies that on a non-transient failure, no more event hub connections are recreated and we can not send events.
+     * An error should be propagated back to us.
+     */
+    @Test
+    void closesOnNonTransientFailure() {
         // Arrange
         when(connection.getEndpointStates()).thenReturn(endpointProcessor);
         endpointSink.next(AmqpEndpointState.ACTIVE);
@@ -947,88 +888,6 @@
             .thenReturn(Mono.just(sendLink2));
         when(sendLink2.send(any(Message.class))).thenReturn(Mono.empty());
 
-        final DirectProcessor<AmqpEndpointState> connectionState3 = DirectProcessor.create();
-        when(connection3.getEndpointStates()).thenReturn(connectionState3);
-        when(connection3.createSendLink(eq(EVENT_HUB_NAME), eq(EVENT_HUB_NAME), eq(retryOptions)))
-            .thenReturn(Mono.just(sendLink3));
-        when(sendLink3.send(anyList())).thenReturn(Mono.empty());
-
-        // Act
-        StepVerifier.create(producer.send(testData))
-            .verifyComplete();
-
-        // Send in an error signal like a server busy condition.
-        endpointSink.error(new AmqpException(true, AmqpErrorCondition.SERVER_BUSY_ERROR, "Test-message",
-            new AmqpErrorContext("test-namespace")));
-
-        StepVerifier.create(producer.send(testData2))
-            .verifyComplete();
-
-        // Assert
-        verify(sendLink).send(messagesCaptor.capture());
-        final List<Message> messagesSent = messagesCaptor.getValue();
-        Assertions.assertEquals(count, messagesSent.size());
-
-        verify(sendLink2, times(1)).send(any(Message.class));
-        verifyZeroInteractions(sendLink3);
-    }
-
-    /**
->>>>>>> 174756db
-     * Verifies that on a non-transient failure, no more event hub connections are recreated and we can not send events.
-     * An error should be propagated back to us.
-     */
-    @Test
-    void closesOnNonTransientFailure() {
-        // Arrange
-        when(connection.getEndpointStates()).thenReturn(endpointProcessor);
-        endpointSink.next(AmqpEndpointState.ACTIVE);
-
-        EventHubAmqpConnection[] connections = new EventHubAmqpConnection[]{
-            connection, connection2, connection3
-        };
-        connectionProcessor = Flux.<EventHubAmqpConnection>create(sink -> {
-            final AtomicInteger count = new AtomicInteger();
-            sink.onRequest(request -> {
-                for (int i = 0; i < request; i++) {
-                    final int current = count.getAndIncrement();
-                    final int index = current % connections.length;
-                    sink.next(connections[index]);
-                }
-            });
-        }).subscribeWith(
-            new EventHubConnectionProcessor(connectionOptions.getFullyQualifiedNamespace(),
-                connectionOptions.getEntityPath(), connectionOptions.getRetry()));
-        producer = new EventHubProducerAsyncClient(HOSTNAME, EVENT_HUB_NAME, connectionProcessor, retryOptions,
-            tracerProvider, messageSerializer, false);
-
-        final int count = 4;
-        final byte[] contents = TEST_CONTENTS.getBytes(UTF_8);
-        final Flux<EventData> testData = Flux.range(0, count).flatMap(number -> {
-            final EventData data = new EventData(contents);
-            return Flux.just(data);
-        });
-        final EventData testData2 = new EventData("test");
-
-        // EC is the prefix they use when creating a link that sends to the service round-robin.
-<<<<<<< HEAD
-        when(connection.createSendLink(argThat(name -> name.startsWith("EC")), eq(EVENT_HUB_NAME), eq(retryOptions)))
-=======
-        when(connection.createSendLink(eq(EVENT_HUB_NAME), eq(EVENT_HUB_NAME), eq(retryOptions)))
->>>>>>> 174756db
-            .thenReturn(Mono.just(sendLink));
-        when(sendLink.send(anyList())).thenReturn(Mono.empty());
-
-        final DirectProcessor<AmqpEndpointState> connectionState2 = DirectProcessor.create();
-        when(connection2.getEndpointStates()).thenReturn(connectionState2);
-<<<<<<< HEAD
-        when(connection2.createSendLink(argThat(name -> name.startsWith("EC")), eq(EVENT_HUB_NAME), eq(retryOptions)))
-=======
-        when(connection2.createSendLink(eq(EVENT_HUB_NAME), eq(EVENT_HUB_NAME), eq(retryOptions)))
->>>>>>> 174756db
-            .thenReturn(Mono.just(sendLink2));
-        when(sendLink2.send(any(Message.class))).thenReturn(Mono.empty());
-
         final AmqpException nonTransientError = new AmqpException(false, AmqpErrorCondition.UNAUTHORIZED_ACCESS,
             "Test unauthorized access", new AmqpErrorContext("test-namespace"));
 
@@ -1059,14 +918,6 @@
         verifyZeroInteractions(sendLink2);
         verifyZeroInteractions(sendLink3);
     }
-<<<<<<< HEAD
-
-    private static final String TEST_CONTENTS = "SSLorem ipsum dolor sit amet, consectetur adipiscing elit. Donec vehicula posuere lobortis. Aliquam finibus volutpat dolor, faucibus pellentesque ipsum bibendum vitae. Class aptent taciti sociosqu ad litora torquent per conubia nostra, per inceptos himenaeos. Ut sit amet urna hendrerit, dapibus justo a, sodales justo. Mauris finibus augue id pulvinar congue. Nam maximus luctus ipsum, at commodo ligula euismod ac. Phasellus vitae lacus sit amet diam porta placerat. \n"
-        + "Ut sodales efficitur sapien ut posuere. Morbi sed tellus est. Proin eu erat purus. Proin massa nunc, condimentum id iaculis dignissim, consectetur et odio. Cras suscipit sem eu libero aliquam tincidunt. Nullam ut arcu suscipit, eleifend velit in, cursus libero. Ut eleifend facilisis odio sit amet feugiat. Phasellus at nunc sit amet elit sagittis commodo ac in nisi. Fusce vitae aliquam quam. Integer vel nibh euismod, tempus elit vitae, pharetra est. Duis vulputate enim a elementum dignissim. Morbi dictum enim id elit scelerisque, in elementum nulla pharetra. \n"
-        + "Aenean aliquet aliquet condimentum. Proin dapibus dui id libero tempus feugiat. Sed commodo ligula a lectus mattis, vitae tincidunt velit auctor. Fusce quis semper dui. Phasellus eu efficitur sem. Ut non sem sit amet enim condimentum venenatis id dictum massa. Nullam sagittis lacus a neque sodales, et ultrices arcu mattis. Aliquam erat volutpat. \n"
-        + "Aenean fringilla quam elit, id mattis purus vestibulum nec. Praesent porta eros in dapibus molestie. Vestibulum orci libero, tincidunt et turpis eget, condimentum lobortis enim. Fusce suscipit ante et mauris consequat cursus nec laoreet lorem. Maecenas in sollicitudin diam, non tincidunt purus. Nunc mauris purus, laoreet eget interdum vitae, placerat a sapien. In mi risus, blandit eu facilisis nec, molestie suscipit leo. Pellentesque molestie urna vitae dui faucibus bibendum. \n"
-        + "Donec quis ipsum ultricies, imperdiet ex vel, scelerisque eros. Ut at urna arcu. Vestibulum rutrum odio dolor, vitae cursus nunc pulvinar vel. Donec accumsan sapien in malesuada tempor. Maecenas in condimentum eros. Sed vestibulum facilisis massa a iaculis. Etiam et nibh felis. Donec maximus, sem quis vestibulum gravida, turpis risus congue dolor, pharetra tincidunt lectus nisi at velit.";
-=======
 
     /**
      * Verifies that we can resend a message when a transient error occurs.
@@ -1167,5 +1018,4 @@
         + "dolor, vitae cursus nunc pulvinar vel. Donec accumsan sapien in malesuada tempor. Maecenas in condimentum "
         + "eros. Sed vestibulum facilisis massa a iaculis. Etiam et nibh felis. Donec maximus, sem quis vestibulum "
         + "gravida, turpis risus congue dolor, pharetra tincidunt lectus nisi at velit.";
->>>>>>> 174756db
 }